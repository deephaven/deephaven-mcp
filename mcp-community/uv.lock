version = 1
revision = 1
requires-python = ">=3.10"
resolution-markers = [
    "python_full_version >= '3.12'",
    "python_full_version == '3.11.*'",
    "python_full_version < '3.11'",
]

[[package]]
name = "aiofiles"
version = "24.1.0"
source = { registry = "https://pypi.org/simple" }
sdist = { url = "https://files.pythonhosted.org/packages/0b/03/a88171e277e8caa88a4c77808c20ebb04ba74cc4681bf1e9416c862de237/aiofiles-24.1.0.tar.gz", hash = "sha256:22a075c9e5a3810f0c2e48f3008c94d68c65d763b9b03857924c99e57355166c", size = 30247 }
wheels = [
    { url = "https://files.pythonhosted.org/packages/a5/45/30bb92d442636f570cb5651bc661f52b610e2eec3f891a5dc3a4c3667db0/aiofiles-24.1.0-py3-none-any.whl", hash = "sha256:b4ec55f4195e3eb5d7abd1bf7e061763e864dd4954231fb8539a0ef8bb8260e5", size = 15896 },
]

[[package]]
name = "aiohappyeyeballs"
version = "2.6.1"
source = { registry = "https://pypi.org/simple" }
sdist = { url = "https://files.pythonhosted.org/packages/26/30/f84a107a9c4331c14b2b586036f40965c128aa4fee4dda5d3d51cb14ad54/aiohappyeyeballs-2.6.1.tar.gz", hash = "sha256:c3f9d0113123803ccadfdf3f0faa505bc78e6a72d1cc4806cbd719826e943558", size = 22760 }
wheels = [
    { url = "https://files.pythonhosted.org/packages/0f/15/5bf3b99495fb160b63f95972b81750f18f7f4e02ad051373b669d17d44f2/aiohappyeyeballs-2.6.1-py3-none-any.whl", hash = "sha256:f349ba8f4b75cb25c99c5c2d84e997e485204d2902a9597802b0371f09331fb8", size = 15265 },
]

[[package]]
name = "aiohttp"
version = "3.11.18"
source = { registry = "https://pypi.org/simple" }
dependencies = [
    { name = "aiohappyeyeballs" },
    { name = "aiosignal" },
    { name = "async-timeout", marker = "python_full_version < '3.11'" },
    { name = "attrs" },
    { name = "frozenlist" },
    { name = "multidict" },
    { name = "propcache" },
    { name = "yarl" },
]
sdist = { url = "https://files.pythonhosted.org/packages/63/e7/fa1a8c00e2c54b05dc8cb5d1439f627f7c267874e3f7bb047146116020f9/aiohttp-3.11.18.tar.gz", hash = "sha256:ae856e1138612b7e412db63b7708735cff4d38d0399f6a5435d3dac2669f558a", size = 7678653 }
wheels = [
    { url = "https://files.pythonhosted.org/packages/c7/c3/e5f64af7e97a02f547020e6ff861595766bb5ecb37c7492fac9fe3c14f6c/aiohttp-3.11.18-cp310-cp310-macosx_10_9_universal2.whl", hash = "sha256:96264854fedbea933a9ca4b7e0c745728f01380691687b7365d18d9e977179c4", size = 711703 },
    { url = "https://files.pythonhosted.org/packages/5f/2f/53c26e96efa5fd01ebcfe1fefdfb7811f482bb21f4fa103d85eca4dcf888/aiohttp-3.11.18-cp310-cp310-macosx_10_9_x86_64.whl", hash = "sha256:9602044ff047043430452bc3a2089743fa85da829e6fc9ee0025351d66c332b6", size = 471348 },
    { url = "https://files.pythonhosted.org/packages/80/47/dcc248464c9b101532ee7d254a46f6ed2c1fd3f4f0f794cf1f2358c0d45b/aiohttp-3.11.18-cp310-cp310-macosx_11_0_arm64.whl", hash = "sha256:5691dc38750fcb96a33ceef89642f139aa315c8a193bbd42a0c33476fd4a1609", size = 457611 },
    { url = "https://files.pythonhosted.org/packages/4c/ca/67d816ef075e8ac834b5f1f6b18e8db7d170f7aebaf76f1be462ea10cab0/aiohttp-3.11.18-cp310-cp310-manylinux_2_17_aarch64.manylinux2014_aarch64.whl", hash = "sha256:554c918ec43f8480b47a5ca758e10e793bd7410b83701676a4782672d670da55", size = 1591976 },
    { url = "https://files.pythonhosted.org/packages/46/00/0c120287aa51c744438d99e9aae9f8c55ca5b9911c42706966c91c9d68d6/aiohttp-3.11.18-cp310-cp310-manylinux_2_17_ppc64le.manylinux2014_ppc64le.whl", hash = "sha256:8a4076a2b3ba5b004b8cffca6afe18a3b2c5c9ef679b4d1e9859cf76295f8d4f", size = 1632819 },
    { url = "https://files.pythonhosted.org/packages/54/a3/3923c9040cd4927dfee1aa017513701e35adcfc35d10729909688ecaa465/aiohttp-3.11.18-cp310-cp310-manylinux_2_17_s390x.manylinux2014_s390x.whl", hash = "sha256:767a97e6900edd11c762be96d82d13a1d7c4fc4b329f054e88b57cdc21fded94", size = 1666567 },
    { url = "https://files.pythonhosted.org/packages/e0/ab/40dacb15c0c58f7f17686ea67bc186e9f207341691bdb777d1d5ff4671d5/aiohttp-3.11.18-cp310-cp310-manylinux_2_17_x86_64.manylinux2014_x86_64.whl", hash = "sha256:f0ddc9337a0fb0e727785ad4f41163cc314376e82b31846d3835673786420ef1", size = 1594959 },
    { url = "https://files.pythonhosted.org/packages/0d/98/d40c2b7c4a5483f9a16ef0adffce279ced3cc44522e84b6ba9e906be5168/aiohttp-3.11.18-cp310-cp310-manylinux_2_5_i686.manylinux1_i686.manylinux_2_17_i686.manylinux2014_i686.whl", hash = "sha256:f414f37b244f2a97e79b98d48c5ff0789a0b4b4609b17d64fa81771ad780e415", size = 1538516 },
    { url = "https://files.pythonhosted.org/packages/cf/10/e0bf3a03524faac45a710daa034e6f1878b24a1fef9c968ac8eb786ae657/aiohttp-3.11.18-cp310-cp310-musllinux_1_2_aarch64.whl", hash = "sha256:fdb239f47328581e2ec7744ab5911f97afb10752332a6dd3d98e14e429e1a9e7", size = 1529037 },
    { url = "https://files.pythonhosted.org/packages/ad/d6/5ff5282e00e4eb59c857844984cbc5628f933e2320792e19f93aff518f52/aiohttp-3.11.18-cp310-cp310-musllinux_1_2_armv7l.whl", hash = "sha256:f2c50bad73ed629cc326cc0f75aed8ecfb013f88c5af116f33df556ed47143eb", size = 1546813 },
    { url = "https://files.pythonhosted.org/packages/de/96/f1014f84101f9b9ad2d8acf3cc501426475f7f0cc62308ae5253e2fac9a7/aiohttp-3.11.18-cp310-cp310-musllinux_1_2_i686.whl", hash = "sha256:0a8d8f20c39d3fa84d1c28cdb97f3111387e48209e224408e75f29c6f8e0861d", size = 1523852 },
    { url = "https://files.pythonhosted.org/packages/a5/86/ec772c6838dd6bae3229065af671891496ac1834b252f305cee8152584b2/aiohttp-3.11.18-cp310-cp310-musllinux_1_2_ppc64le.whl", hash = "sha256:106032eaf9e62fd6bc6578c8b9e6dc4f5ed9a5c1c7fb2231010a1b4304393421", size = 1603766 },
    { url = "https://files.pythonhosted.org/packages/84/38/31f85459c9402d409c1499284fc37a96f69afadce3cfac6a1b5ab048cbf1/aiohttp-3.11.18-cp310-cp310-musllinux_1_2_s390x.whl", hash = "sha256:b491e42183e8fcc9901d8dcd8ae644ff785590f1727f76ca86e731c61bfe6643", size = 1620647 },
    { url = "https://files.pythonhosted.org/packages/31/2f/54aba0040764dd3d362fb37bd6aae9b3034fcae0b27f51b8a34864e48209/aiohttp-3.11.18-cp310-cp310-musllinux_1_2_x86_64.whl", hash = "sha256:ad8c745ff9460a16b710e58e06a9dec11ebc0d8f4dd82091cefb579844d69868", size = 1559260 },
    { url = "https://files.pythonhosted.org/packages/ca/d2/a05c7dd9e1b6948c1c5d04f1a8bcfd7e131923fa809bb87477d5c76f1517/aiohttp-3.11.18-cp310-cp310-win32.whl", hash = "sha256:8e57da93e24303a883146510a434f0faf2f1e7e659f3041abc4e3fb3f6702a9f", size = 418051 },
    { url = "https://files.pythonhosted.org/packages/39/e2/796a6179e8abe267dfc84614a50291560a989d28acacbc5dab3bcd4cbec4/aiohttp-3.11.18-cp310-cp310-win_amd64.whl", hash = "sha256:cc93a4121d87d9f12739fc8fab0a95f78444e571ed63e40bfc78cd5abe700ac9", size = 442908 },
    { url = "https://files.pythonhosted.org/packages/2f/10/fd9ee4f9e042818c3c2390054c08ccd34556a3cb209d83285616434cf93e/aiohttp-3.11.18-cp311-cp311-macosx_10_9_universal2.whl", hash = "sha256:427fdc56ccb6901ff8088544bde47084845ea81591deb16f957897f0f0ba1be9", size = 712088 },
    { url = "https://files.pythonhosted.org/packages/22/eb/6a77f055ca56f7aae2cd2a5607a3c9e7b9554f1497a069dcfcb52bfc9540/aiohttp-3.11.18-cp311-cp311-macosx_10_9_x86_64.whl", hash = "sha256:2c828b6d23b984255b85b9b04a5b963a74278b7356a7de84fda5e3b76866597b", size = 471450 },
    { url = "https://files.pythonhosted.org/packages/78/dc/5f3c0d27c91abf0bb5d103e9c9b0ff059f60cf6031a5f06f456c90731f42/aiohttp-3.11.18-cp311-cp311-macosx_11_0_arm64.whl", hash = "sha256:5c2eaa145bb36b33af1ff2860820ba0589e165be4ab63a49aebfd0981c173b66", size = 457836 },
    { url = "https://files.pythonhosted.org/packages/49/7b/55b65af9ef48b9b811c91ff8b5b9de9650c71147f10523e278d297750bc8/aiohttp-3.11.18-cp311-cp311-manylinux_2_17_aarch64.manylinux2014_aarch64.whl", hash = "sha256:3d518ce32179f7e2096bf4e3e8438cf445f05fedd597f252de9f54c728574756", size = 1690978 },
    { url = "https://files.pythonhosted.org/packages/a2/5a/3f8938c4f68ae400152b42742653477fc625d6bfe02e764f3521321c8442/aiohttp-3.11.18-cp311-cp311-manylinux_2_17_ppc64le.manylinux2014_ppc64le.whl", hash = "sha256:0700055a6e05c2f4711011a44364020d7a10fbbcd02fbf3e30e8f7e7fddc8717", size = 1745307 },
    { url = "https://files.pythonhosted.org/packages/b4/42/89b694a293333ef6f771c62da022163bcf44fb03d4824372d88e3dc12530/aiohttp-3.11.18-cp311-cp311-manylinux_2_17_s390x.manylinux2014_s390x.whl", hash = "sha256:8bd1cde83e4684324e6ee19adfc25fd649d04078179890be7b29f76b501de8e4", size = 1780692 },
    { url = "https://files.pythonhosted.org/packages/e2/ce/1a75384e01dd1bf546898b6062b1b5f7a59b6692ef802e4dd6db64fed264/aiohttp-3.11.18-cp311-cp311-manylinux_2_17_x86_64.manylinux2014_x86_64.whl", hash = "sha256:73b8870fe1c9a201b8c0d12c94fe781b918664766728783241a79e0468427e4f", size = 1676934 },
    { url = "https://files.pythonhosted.org/packages/a5/31/442483276e6c368ab5169797d9873b5875213cbcf7e74b95ad1c5003098a/aiohttp-3.11.18-cp311-cp311-manylinux_2_5_i686.manylinux1_i686.manylinux_2_17_i686.manylinux2014_i686.whl", hash = "sha256:25557982dd36b9e32c0a3357f30804e80790ec2c4d20ac6bcc598533e04c6361", size = 1621190 },
    { url = "https://files.pythonhosted.org/packages/7b/83/90274bf12c079457966008a58831a99675265b6a34b505243e004b408934/aiohttp-3.11.18-cp311-cp311-musllinux_1_2_aarch64.whl", hash = "sha256:7e889c9df381a2433802991288a61e5a19ceb4f61bd14f5c9fa165655dcb1fd1", size = 1658947 },
    { url = "https://files.pythonhosted.org/packages/91/c1/da9cee47a0350b78fdc93670ebe7ad74103011d7778ab4c382ca4883098d/aiohttp-3.11.18-cp311-cp311-musllinux_1_2_armv7l.whl", hash = "sha256:9ea345fda05bae217b6cce2acf3682ce3b13d0d16dd47d0de7080e5e21362421", size = 1654443 },
    { url = "https://files.pythonhosted.org/packages/c9/f2/73cbe18dc25d624f79a09448adfc4972f82ed6088759ddcf783cd201956c/aiohttp-3.11.18-cp311-cp311-musllinux_1_2_i686.whl", hash = "sha256:9f26545b9940c4b46f0a9388fd04ee3ad7064c4017b5a334dd450f616396590e", size = 1644169 },
    { url = "https://files.pythonhosted.org/packages/5b/32/970b0a196c4dccb1b0cfa5b4dc3b20f63d76f1c608f41001a84b2fd23c3d/aiohttp-3.11.18-cp311-cp311-musllinux_1_2_ppc64le.whl", hash = "sha256:3a621d85e85dccabd700294494d7179ed1590b6d07a35709bb9bd608c7f5dd1d", size = 1728532 },
    { url = "https://files.pythonhosted.org/packages/0b/50/b1dc810a41918d2ea9574e74125eb053063bc5e14aba2d98966f7d734da0/aiohttp-3.11.18-cp311-cp311-musllinux_1_2_s390x.whl", hash = "sha256:9c23fd8d08eb9c2af3faeedc8c56e134acdaf36e2117ee059d7defa655130e5f", size = 1750310 },
    { url = "https://files.pythonhosted.org/packages/95/24/39271f5990b35ff32179cc95537e92499d3791ae82af7dcf562be785cd15/aiohttp-3.11.18-cp311-cp311-musllinux_1_2_x86_64.whl", hash = "sha256:d9e6b0e519067caa4fd7fb72e3e8002d16a68e84e62e7291092a5433763dc0dd", size = 1691580 },
    { url = "https://files.pythonhosted.org/packages/6b/78/75d0353feb77f041460564f12fe58e456436bbc00cbbf5d676dbf0038cc2/aiohttp-3.11.18-cp311-cp311-win32.whl", hash = "sha256:122f3e739f6607e5e4c6a2f8562a6f476192a682a52bda8b4c6d4254e1138f4d", size = 417565 },
    { url = "https://files.pythonhosted.org/packages/ed/97/b912dcb654634a813f8518de359364dfc45976f822116e725dc80a688eee/aiohttp-3.11.18-cp311-cp311-win_amd64.whl", hash = "sha256:e6f3c0a3a1e73e88af384b2e8a0b9f4fb73245afd47589df2afcab6b638fa0e6", size = 443652 },
    { url = "https://files.pythonhosted.org/packages/b5/d2/5bc436f42bf4745c55f33e1e6a2d69e77075d3e768e3d1a34f96ee5298aa/aiohttp-3.11.18-cp312-cp312-macosx_10_13_universal2.whl", hash = "sha256:63d71eceb9cad35d47d71f78edac41fcd01ff10cacaa64e473d1aec13fa02df2", size = 706671 },
    { url = "https://files.pythonhosted.org/packages/fe/d0/2dbabecc4e078c0474abb40536bbde717fb2e39962f41c5fc7a216b18ea7/aiohttp-3.11.18-cp312-cp312-macosx_10_13_x86_64.whl", hash = "sha256:d1929da615840969929e8878d7951b31afe0bac883d84418f92e5755d7b49508", size = 466169 },
    { url = "https://files.pythonhosted.org/packages/70/84/19edcf0b22933932faa6e0be0d933a27bd173da02dc125b7354dff4d8da4/aiohttp-3.11.18-cp312-cp312-macosx_11_0_arm64.whl", hash = "sha256:7d0aebeb2392f19b184e3fdd9e651b0e39cd0f195cdb93328bd124a1d455cd0e", size = 457554 },
    { url = "https://files.pythonhosted.org/packages/32/d0/e8d1f034ae5624a0f21e4fb3feff79342ce631f3a4d26bd3e58b31ef033b/aiohttp-3.11.18-cp312-cp312-manylinux_2_17_aarch64.manylinux2014_aarch64.whl", hash = "sha256:3849ead845e8444f7331c284132ab314b4dac43bfae1e3cf350906d4fff4620f", size = 1690154 },
    { url = "https://files.pythonhosted.org/packages/16/de/2f9dbe2ac6f38f8495562077131888e0d2897e3798a0ff3adda766b04a34/aiohttp-3.11.18-cp312-cp312-manylinux_2_17_ppc64le.manylinux2014_ppc64le.whl", hash = "sha256:5e8452ad6b2863709f8b3d615955aa0807bc093c34b8e25b3b52097fe421cb7f", size = 1733402 },
    { url = "https://files.pythonhosted.org/packages/e0/04/bd2870e1e9aef990d14b6df2a695f17807baf5c85a4c187a492bda569571/aiohttp-3.11.18-cp312-cp312-manylinux_2_17_s390x.manylinux2014_s390x.whl", hash = "sha256:3b8d2b42073611c860a37f718b3d61ae8b4c2b124b2e776e2c10619d920350ec", size = 1783958 },
    { url = "https://files.pythonhosted.org/packages/23/06/4203ffa2beb5bedb07f0da0f79b7d9039d1c33f522e0d1a2d5b6218e6f2e/aiohttp-3.11.18-cp312-cp312-manylinux_2_17_x86_64.manylinux2014_x86_64.whl", hash = "sha256:40fbf91f6a0ac317c0a07eb328a1384941872f6761f2e6f7208b63c4cc0a7ff6", size = 1695288 },
    { url = "https://files.pythonhosted.org/packages/30/b2/e2285dda065d9f29ab4b23d8bcc81eb881db512afb38a3f5247b191be36c/aiohttp-3.11.18-cp312-cp312-manylinux_2_5_i686.manylinux1_i686.manylinux_2_17_i686.manylinux2014_i686.whl", hash = "sha256:44ff5625413fec55216da5eaa011cf6b0a2ed67a565914a212a51aa3755b0009", size = 1618871 },
    { url = "https://files.pythonhosted.org/packages/57/e0/88f2987885d4b646de2036f7296ebea9268fdbf27476da551c1a7c158bc0/aiohttp-3.11.18-cp312-cp312-musllinux_1_2_aarch64.whl", hash = "sha256:7f33a92a2fde08e8c6b0c61815521324fc1612f397abf96eed86b8e31618fdb4", size = 1646262 },
    { url = "https://files.pythonhosted.org/packages/e0/19/4d2da508b4c587e7472a032290b2981f7caeca82b4354e19ab3df2f51d56/aiohttp-3.11.18-cp312-cp312-musllinux_1_2_armv7l.whl", hash = "sha256:11d5391946605f445ddafda5eab11caf310f90cdda1fd99865564e3164f5cff9", size = 1677431 },
    { url = "https://files.pythonhosted.org/packages/eb/ae/047473ea50150a41440f3265f53db1738870b5a1e5406ece561ca61a3bf4/aiohttp-3.11.18-cp312-cp312-musllinux_1_2_i686.whl", hash = "sha256:3cc314245deb311364884e44242e00c18b5896e4fe6d5f942e7ad7e4cb640adb", size = 1637430 },
    { url = "https://files.pythonhosted.org/packages/11/32/c6d1e3748077ce7ee13745fae33e5cb1dac3e3b8f8787bf738a93c94a7d2/aiohttp-3.11.18-cp312-cp312-musllinux_1_2_ppc64le.whl", hash = "sha256:0f421843b0f70740772228b9e8093289924359d306530bcd3926f39acbe1adda", size = 1703342 },
    { url = "https://files.pythonhosted.org/packages/c5/1d/a3b57bfdbe285f0d45572d6d8f534fd58761da3e9cbc3098372565005606/aiohttp-3.11.18-cp312-cp312-musllinux_1_2_s390x.whl", hash = "sha256:e220e7562467dc8d589e31c1acd13438d82c03d7f385c9cd41a3f6d1d15807c1", size = 1740600 },
    { url = "https://files.pythonhosted.org/packages/a5/71/f9cd2fed33fa2b7ce4d412fb7876547abb821d5b5520787d159d0748321d/aiohttp-3.11.18-cp312-cp312-musllinux_1_2_x86_64.whl", hash = "sha256:ab2ef72f8605046115bc9aa8e9d14fd49086d405855f40b79ed9e5c1f9f4faea", size = 1695131 },
    { url = "https://files.pythonhosted.org/packages/97/97/d1248cd6d02b9de6aa514793d0dcb20099f0ec47ae71a933290116c070c5/aiohttp-3.11.18-cp312-cp312-win32.whl", hash = "sha256:12a62691eb5aac58d65200c7ae94d73e8a65c331c3a86a2e9670927e94339ee8", size = 412442 },
    { url = "https://files.pythonhosted.org/packages/33/9a/e34e65506e06427b111e19218a99abf627638a9703f4b8bcc3e3021277ed/aiohttp-3.11.18-cp312-cp312-win_amd64.whl", hash = "sha256:364329f319c499128fd5cd2d1c31c44f234c58f9b96cc57f743d16ec4f3238c8", size = 439444 },
    { url = "https://files.pythonhosted.org/packages/0a/18/be8b5dd6b9cf1b2172301dbed28e8e5e878ee687c21947a6c81d6ceaa15d/aiohttp-3.11.18-cp313-cp313-macosx_10_13_universal2.whl", hash = "sha256:474215ec618974054cf5dc465497ae9708543cbfc312c65212325d4212525811", size = 699833 },
    { url = "https://files.pythonhosted.org/packages/0d/84/ecdc68e293110e6f6f6d7b57786a77555a85f70edd2b180fb1fafaff361a/aiohttp-3.11.18-cp313-cp313-macosx_10_13_x86_64.whl", hash = "sha256:6ced70adf03920d4e67c373fd692123e34d3ac81dfa1c27e45904a628567d804", size = 462774 },
    { url = "https://files.pythonhosted.org/packages/d7/85/f07718cca55884dad83cc2433746384d267ee970e91f0dcc75c6d5544079/aiohttp-3.11.18-cp313-cp313-macosx_11_0_arm64.whl", hash = "sha256:2d9f6c0152f8d71361905aaf9ed979259537981f47ad099c8b3d81e0319814bd", size = 454429 },
    { url = "https://files.pythonhosted.org/packages/82/02/7f669c3d4d39810db8842c4e572ce4fe3b3a9b82945fdd64affea4c6947e/aiohttp-3.11.18-cp313-cp313-manylinux_2_17_aarch64.manylinux2014_aarch64.whl", hash = "sha256:a35197013ed929c0aed5c9096de1fc5a9d336914d73ab3f9df14741668c0616c", size = 1670283 },
    { url = "https://files.pythonhosted.org/packages/ec/79/b82a12f67009b377b6c07a26bdd1b81dab7409fc2902d669dbfa79e5ac02/aiohttp-3.11.18-cp313-cp313-manylinux_2_17_ppc64le.manylinux2014_ppc64le.whl", hash = "sha256:540b8a1f3a424f1af63e0af2d2853a759242a1769f9f1ab053996a392bd70118", size = 1717231 },
    { url = "https://files.pythonhosted.org/packages/a6/38/d5a1f28c3904a840642b9a12c286ff41fc66dfa28b87e204b1f242dbd5e6/aiohttp-3.11.18-cp313-cp313-manylinux_2_17_s390x.manylinux2014_s390x.whl", hash = "sha256:f9e6710ebebfce2ba21cee6d91e7452d1125100f41b906fb5af3da8c78b764c1", size = 1769621 },
    { url = "https://files.pythonhosted.org/packages/53/2d/deb3749ba293e716b5714dda06e257f123c5b8679072346b1eb28b766a0b/aiohttp-3.11.18-cp313-cp313-manylinux_2_17_x86_64.manylinux2014_x86_64.whl", hash = "sha256:f8af2ef3b4b652ff109f98087242e2ab974b2b2b496304063585e3d78de0b000", size = 1678667 },
    { url = "https://files.pythonhosted.org/packages/b8/a8/04b6e11683a54e104b984bd19a9790eb1ae5f50968b601bb202d0406f0ff/aiohttp-3.11.18-cp313-cp313-manylinux_2_5_i686.manylinux1_i686.manylinux_2_17_i686.manylinux2014_i686.whl", hash = "sha256:28c3f975e5ae3dbcbe95b7e3dcd30e51da561a0a0f2cfbcdea30fc1308d72137", size = 1601592 },
    { url = "https://files.pythonhosted.org/packages/5e/9d/c33305ae8370b789423623f0e073d09ac775cd9c831ac0f11338b81c16e0/aiohttp-3.11.18-cp313-cp313-musllinux_1_2_aarch64.whl", hash = "sha256:c28875e316c7b4c3e745172d882d8a5c835b11018e33432d281211af35794a93", size = 1621679 },
    { url = "https://files.pythonhosted.org/packages/56/45/8e9a27fff0538173d47ba60362823358f7a5f1653c6c30c613469f94150e/aiohttp-3.11.18-cp313-cp313-musllinux_1_2_armv7l.whl", hash = "sha256:13cd38515568ae230e1ef6919e2e33da5d0f46862943fcda74e7e915096815f3", size = 1656878 },
    { url = "https://files.pythonhosted.org/packages/84/5b/8c5378f10d7a5a46b10cb9161a3aac3eeae6dba54ec0f627fc4ddc4f2e72/aiohttp-3.11.18-cp313-cp313-musllinux_1_2_i686.whl", hash = "sha256:0e2a92101efb9f4c2942252c69c63ddb26d20f46f540c239ccfa5af865197bb8", size = 1620509 },
    { url = "https://files.pythonhosted.org/packages/9e/2f/99dee7bd91c62c5ff0aa3c55f4ae7e1bc99c6affef780d7777c60c5b3735/aiohttp-3.11.18-cp313-cp313-musllinux_1_2_ppc64le.whl", hash = "sha256:e6d3e32b8753c8d45ac550b11a1090dd66d110d4ef805ffe60fa61495360b3b2", size = 1680263 },
    { url = "https://files.pythonhosted.org/packages/03/0a/378745e4ff88acb83e2d5c884a4fe993a6e9f04600a4560ce0e9b19936e3/aiohttp-3.11.18-cp313-cp313-musllinux_1_2_s390x.whl", hash = "sha256:ea4cf2488156e0f281f93cc2fd365025efcba3e2d217cbe3df2840f8c73db261", size = 1715014 },
    { url = "https://files.pythonhosted.org/packages/f6/0b/b5524b3bb4b01e91bc4323aad0c2fcaebdf2f1b4d2eb22743948ba364958/aiohttp-3.11.18-cp313-cp313-musllinux_1_2_x86_64.whl", hash = "sha256:9d4df95ad522c53f2b9ebc07f12ccd2cb15550941e11a5bbc5ddca2ca56316d7", size = 1666614 },
    { url = "https://files.pythonhosted.org/packages/c7/b7/3d7b036d5a4ed5a4c704e0754afe2eef24a824dfab08e6efbffb0f6dd36a/aiohttp-3.11.18-cp313-cp313-win32.whl", hash = "sha256:cdd1bbaf1e61f0d94aced116d6e95fe25942f7a5f42382195fd9501089db5d78", size = 411358 },
    { url = "https://files.pythonhosted.org/packages/1e/3c/143831b32cd23b5263a995b2a1794e10aa42f8a895aae5074c20fda36c07/aiohttp-3.11.18-cp313-cp313-win_amd64.whl", hash = "sha256:bdd619c27e44382cf642223f11cfd4d795161362a5a1fc1fa3940397bc89db01", size = 437658 },
]

[[package]]
name = "aiosignal"
version = "1.3.2"
source = { registry = "https://pypi.org/simple" }
dependencies = [
    { name = "frozenlist" },
]
sdist = { url = "https://files.pythonhosted.org/packages/ba/b5/6d55e80f6d8a08ce22b982eafa278d823b541c925f11ee774b0b9c43473d/aiosignal-1.3.2.tar.gz", hash = "sha256:a8c255c66fafb1e499c9351d0bf32ff2d8a0321595ebac3b93713656d2436f54", size = 19424 }
wheels = [
    { url = "https://files.pythonhosted.org/packages/ec/6a/bc7e17a3e87a2985d3e8f4da4cd0f481060eb78fb08596c42be62c90a4d9/aiosignal-1.3.2-py2.py3-none-any.whl", hash = "sha256:45cde58e409a301715980c2b01d0c28bdde3770d8290b5eb2173759d9acb31a5", size = 7597 },
]

[[package]]
name = "annotated-types"
version = "0.7.0"
source = { registry = "https://pypi.org/simple" }
sdist = { url = "https://files.pythonhosted.org/packages/ee/67/531ea369ba64dcff5ec9c3402f9f51bf748cec26dde048a2f973a4eea7f5/annotated_types-0.7.0.tar.gz", hash = "sha256:aff07c09a53a08bc8cfccb9c85b05f1aa9a2a6f23728d790723543408344ce89", size = 16081 }
wheels = [
    { url = "https://files.pythonhosted.org/packages/78/b6/6307fbef88d9b5ee7421e68d78a9f162e0da4900bc5f5793f6d3d0e34fb8/annotated_types-0.7.0-py3-none-any.whl", hash = "sha256:1f02e8b43a8fbbc3f3e0d4f0f4bfc8131bcb4eebe8849b8e5c773f3a1c582a53", size = 13643 },
]

[[package]]
name = "anyio"
version = "4.9.0"
source = { registry = "https://pypi.org/simple" }
dependencies = [
    { name = "exceptiongroup", marker = "python_full_version < '3.11'" },
    { name = "idna" },
    { name = "sniffio" },
    { name = "typing-extensions", marker = "python_full_version < '3.13'" },
]
sdist = { url = "https://files.pythonhosted.org/packages/95/7d/4c1bd541d4dffa1b52bd83fb8527089e097a106fc90b467a7313b105f840/anyio-4.9.0.tar.gz", hash = "sha256:673c0c244e15788651a4ff38710fea9675823028a6f08a5eda409e0c9840a028", size = 190949 }
wheels = [
    { url = "https://files.pythonhosted.org/packages/a1/ee/48ca1a7c89ffec8b6a0c5d02b89c305671d5ffd8d3c94acf8b8c408575bb/anyio-4.9.0-py3-none-any.whl", hash = "sha256:9f76d541cad6e36af7beb62e978876f3b41e3e04f2c1fbf0884604c0a9c4d93c", size = 100916 },
]

[[package]]
name = "async-timeout"
version = "5.0.1"
source = { registry = "https://pypi.org/simple" }
sdist = { url = "https://files.pythonhosted.org/packages/a5/ae/136395dfbfe00dfc94da3f3e136d0b13f394cba8f4841120e34226265780/async_timeout-5.0.1.tar.gz", hash = "sha256:d9321a7a3d5a6a5e187e824d2fa0793ce379a202935782d555d6e9d2735677d3", size = 9274 }
wheels = [
    { url = "https://files.pythonhosted.org/packages/fe/ba/e2081de779ca30d473f21f5b30e0e737c438205440784c7dfc81efc2b029/async_timeout-5.0.1-py3-none-any.whl", hash = "sha256:39e3809566ff85354557ec2398b55e096c8364bacac9405a7a1fa429e77fe76c", size = 6233 },
]

[[package]]
name = "attrs"
version = "25.3.0"
source = { registry = "https://pypi.org/simple" }
sdist = { url = "https://files.pythonhosted.org/packages/5a/b0/1367933a8532ee6ff8d63537de4f1177af4bff9f3e829baf7331f595bb24/attrs-25.3.0.tar.gz", hash = "sha256:75d7cefc7fb576747b2c81b4442d4d4a1ce0900973527c011d1030fd3bf4af1b", size = 812032 }
wheels = [
    { url = "https://files.pythonhosted.org/packages/77/06/bb80f5f86020c4551da315d78b3ab75e8228f89f0162f2c3a819e407941a/attrs-25.3.0-py3-none-any.whl", hash = "sha256:427318ce031701fea540783410126f03899a97ffc6f61596ad581ac2e40e3bc3", size = 63815 },
]

[[package]]
name = "autogen-core"
version = "0.5.5"
source = { registry = "https://pypi.org/simple" }
dependencies = [
    { name = "jsonref" },
    { name = "opentelemetry-api" },
    { name = "pillow" },
    { name = "protobuf" },
    { name = "pydantic" },
    { name = "typing-extensions" },
]
sdist = { url = "https://files.pythonhosted.org/packages/14/26/443af841af0c86a396b659a9fd9d469464246a6a23ab937553c3e83791e1/autogen_core-0.5.5.tar.gz", hash = "sha256:da55c46ebc7aa99c18befd34e9d6da2361562f44f952bde9cc1680b252bf4091", size = 2437232 }
wheels = [
    { url = "https://files.pythonhosted.org/packages/5e/13/d11fc591c440d5d5b3d67b2cdf780af4d20e4469917622cb9e9ab2973098/autogen_core-0.5.5-py3-none-any.whl", hash = "sha256:eef75f260ca41e814b50bd505a41e6ca89a7c115a2f6e963aa54041f8fc030ea", size = 94684 },
]

[[package]]
name = "autogen-ext"
version = "0.5.5"
source = { registry = "https://pypi.org/simple" }
dependencies = [
    { name = "autogen-core" },
]
sdist = { url = "https://files.pythonhosted.org/packages/cc/e3/2a8f0ff24e817e3a4335e4e81fa637c69f7a387c93fbb07d85534959cdaf/autogen_ext-0.5.5.tar.gz", hash = "sha256:d63b914ea7bf54b3d095b6e1db8b5daffa052fcd80cf0546b057282324a14b1c", size = 331467 }
wheels = [
    { url = "https://files.pythonhosted.org/packages/af/c4/97a313585b6fb38bcff46eb27f68ff7fe7d25a70b6902182a99c8832ae00/autogen_ext-0.5.5-py3-none-any.whl", hash = "sha256:3b69ef0683653bfc6a8728daf999cf57c04f90b07f411fab77e0db84933ad8f2", size = 294090 },
]

[package.optional-dependencies]
mcp = [
    { name = "mcp" },
]

[[package]]
name = "bitarray"
version = "3.3.1"
source = { registry = "https://pypi.org/simple" }
sdist = { url = "https://files.pythonhosted.org/packages/f1/6e/e3877eebb83e3e9d22b6089be7b8c098d3d09b2195a9570d6d9049e90d5b/bitarray-3.3.1.tar.gz", hash = "sha256:8c89219a672d0a15ab70f8a6f41bc8355296ec26becef89a127c1a32bb2e6345", size = 139152 }
wheels = [
    { url = "https://files.pythonhosted.org/packages/f4/9e/389b64565749f25841ed821cc665a4ce33e5253583f5b7e35cfc06bb88b3/bitarray-3.3.1-cp310-cp310-macosx_10_9_x86_64.whl", hash = "sha256:811f559e0e5fca85d26b834e02f2a767aa7765e6b1529d4b2f9d4e9015885b4b", size = 137199 },
    { url = "https://files.pythonhosted.org/packages/a1/60/ceda9dcf8c33486a85e55acbbea25e9ca5516d4aad55d2d737a4d5a763fc/bitarray-3.3.1-cp310-cp310-macosx_11_0_arm64.whl", hash = "sha256:e44be933a60b27ef0378a2fdc111ae4ac53a090169db9f97219910cac51ff885", size = 134076 },
    { url = "https://files.pythonhosted.org/packages/49/8a/4b168197c6b5a5c678ecae9717f8625ba0d8027ebc9c0a29d20dafd54700/bitarray-3.3.1-cp310-cp310-manylinux_2_17_aarch64.manylinux2014_aarch64.whl", hash = "sha256:5aacbf54ad69248e17aab92a9f2d8a0a7efaea9d5401207cb9dac41d46294d56", size = 298895 },
    { url = "https://files.pythonhosted.org/packages/06/50/806b93aed68eac5456491577a339fc544a5beb86fa0a345326d7333ef837/bitarray-3.3.1-cp310-cp310-manylinux_2_17_ppc64le.manylinux2014_ppc64le.whl", hash = "sha256:3fcdaf79970b41cfe21b6cf6a7bbe2d0f17e3371a4d839f1279283ac03dd2a47", size = 314216 },
    { url = "https://files.pythonhosted.org/packages/1f/62/869a562fd5e73677e16286c991c001b5b731c3fcfe062081a4fff466e976/bitarray-3.3.1-cp310-cp310-manylinux_2_17_s390x.manylinux2014_s390x.whl", hash = "sha256:9aa5cf7a6a8597968ff6f4e7488d5518bba911344b32b7948012a41ca3ae7e41", size = 314766 },
    { url = "https://files.pythonhosted.org/packages/b4/97/ebdd8407d8f33f043933e761023954a7c682892c5e4ed9740b225423769e/bitarray-3.3.1-cp310-cp310-manylinux_2_17_x86_64.manylinux2014_x86_64.whl", hash = "sha256:dc448e4871fc4df22dd04db4a7b34829e5c3404003b9b1709b6b496d340db9c7", size = 299313 },
    { url = "https://files.pythonhosted.org/packages/90/61/35817bc1c1ee7eeaabb9593aef75ac5e6cffb37e88bff185ce18debba014/bitarray-3.3.1-cp310-cp310-manylinux_2_5_i686.manylinux1_i686.manylinux_2_17_i686.manylinux2014_i686.whl", hash = "sha256:51ce410a2d91da4b98d0f043df9e0938c33a2d9ad4a370fa8ec1ce7352fc20d9", size = 286848 },
    { url = "https://files.pythonhosted.org/packages/f1/52/c43c30fd9d6e65472a43b70c8bf37770555151b187a1c2540ba623e2b29c/bitarray-3.3.1-cp310-cp310-musllinux_1_2_aarch64.whl", hash = "sha256:f7eb851d62a3166b8d1da5d5740509e215fa5b986467bf135a5a2d197bf16345", size = 292732 },
    { url = "https://files.pythonhosted.org/packages/c9/17/edbbe1c29dbd8e6194f8e289c71a9ee13fc015e9ee098595c20aa4c3f167/bitarray-3.3.1-cp310-cp310-musllinux_1_2_i686.whl", hash = "sha256:69679fcd5f2c4b7c8920d2824519e3bff81a18fac25acf33ded4524ea68d8a39", size = 283497 },
    { url = "https://files.pythonhosted.org/packages/b8/e0/77f29af121e945c5b5cb6f123b997b32e564e495ef4f7cb7968b69357dbf/bitarray-3.3.1-cp310-cp310-musllinux_1_2_ppc64le.whl", hash = "sha256:9c8f580590822df5675b9bc04b9df534be23a4917f709f9483fa554fd2e0a4df", size = 308556 },
    { url = "https://files.pythonhosted.org/packages/7c/6f/53e6246669d4b43d64b0ad5bed3a01cbba37c34ac1cac2ae00a7e1e5a7b3/bitarray-3.3.1-cp310-cp310-musllinux_1_2_s390x.whl", hash = "sha256:5500052aaf761afede3763434097a59042e22fbde508c88238d34105c13564c0", size = 319833 },
    { url = "https://files.pythonhosted.org/packages/e3/cd/788f597800639f670a7e55d181a814417fe35463892c63e3f2fd224e6828/bitarray-3.3.1-cp310-cp310-musllinux_1_2_x86_64.whl", hash = "sha256:e95f13d615f91da5a5ee5a782d9041c58be051661843416f2df9453f57008d40", size = 291259 },
    { url = "https://files.pythonhosted.org/packages/1e/e0/197baff27237b2b2a38915193722c7ad8f0f57fe26dde1099e150a0e5769/bitarray-3.3.1-cp310-cp310-win32.whl", hash = "sha256:4ddef0b620db43dfde43fe17448ddc37289f67ad9a8ae39ffa64fa7bf529145f", size = 130466 },
    { url = "https://files.pythonhosted.org/packages/a2/74/33904be9357161e85b2ad37cf3f4e478c71947de1942c0c3bac2736ee81d/bitarray-3.3.1-cp310-cp310-win_amd64.whl", hash = "sha256:d3f5cec4f8d27284f559a0d7c4a4bdfbae74d3b69d09c3f3b53989a730833ad8", size = 137187 },
    { url = "https://files.pythonhosted.org/packages/55/c6/80e39f900977fad531e13ff404095b5b3a0af091b2ee05822e07282e3680/bitarray-3.3.1-cp311-cp311-macosx_10_9_x86_64.whl", hash = "sha256:76abaeac4f94eda1755eed633a720c1f5f90048cb7ea4ab217ea84c48414189a", size = 137362 },
    { url = "https://files.pythonhosted.org/packages/65/9a/29b15783f7b842a9162afff895f313048b3212a1ed0553e4093f1d039936/bitarray-3.3.1-cp311-cp311-macosx_11_0_arm64.whl", hash = "sha256:75eb4d353dcf571d98e2818119af303fb0181b54361ac9a3e418b31c08131e56", size = 134237 },
    { url = "https://files.pythonhosted.org/packages/a2/54/5deb58cd337d73e73c19902db0f622e1781c413e64be19bce1f36a67a96c/bitarray-3.3.1-cp311-cp311-manylinux_2_17_aarch64.manylinux2014_aarch64.whl", hash = "sha256:e61b7552c953e58cf2d82b95843ca410eef18af2a5380f3ff058d21eaf902eda", size = 306115 },
    { url = "https://files.pythonhosted.org/packages/9b/f1/1b584670b6ad7607b6cd8344412926c79ef0c891fbd85c46ae9446aa6940/bitarray-3.3.1-cp311-cp311-manylinux_2_17_ppc64le.manylinux2014_ppc64le.whl", hash = "sha256:d40dbc3609f1471ca3c189815ab4596adae75d8ee0da01412b2e3d0f6e94ab46", size = 321258 },
    { url = "https://files.pythonhosted.org/packages/92/07/23b0c4f1e77478c1c9cfb622ef3ba9b668a6ff0e6b77789828a0f1dafb2f/bitarray-3.3.1-cp311-cp311-manylinux_2_17_s390x.manylinux2014_s390x.whl", hash = "sha256:d2c8b7da269eb877cc2361d868fdcb63bfe7b5821c5b3ea2640be3f4b047b4bb", size = 322575 },
    { url = "https://files.pythonhosted.org/packages/ab/10/67a3bdf78d3d0cf30493aeeeed4346446d304144d1663108f2284fbb8e56/bitarray-3.3.1-cp311-cp311-manylinux_2_17_x86_64.manylinux2014_x86_64.whl", hash = "sha256:e362fc7a72fd00f641b3d6ed91076174cae36f49183afe8b4b4b77a2b5a116b0", size = 306588 },
    { url = "https://files.pythonhosted.org/packages/22/05/49e904ae4cd64cf611c57c8137b8c4c2067ae53addf65bb964a7c329bcf0/bitarray-3.3.1-cp311-cp311-manylinux_2_5_i686.manylinux1_i686.manylinux_2_17_i686.manylinux2014_i686.whl", hash = "sha256:f51322a55687f1ac075b897d409d0314a81f1ec55ebae96eeca40c9e8ad4a1c1", size = 294716 },
    { url = "https://files.pythonhosted.org/packages/fb/40/5b973688a8ef5940b0842163833dda8e8953747881f187ff0434afc2ad2a/bitarray-3.3.1-cp311-cp311-musllinux_1_2_aarch64.whl", hash = "sha256:dea204d3c6ec17fc3084c1db11bcad1347f707b7f5c08664e116a9c75ca134e9", size = 299766 },
    { url = "https://files.pythonhosted.org/packages/5e/0e/03f1954af927ad8cd3b03a5c7f9872c5f20bebe5e6dd40a5e513a210f8b8/bitarray-3.3.1-cp311-cp311-musllinux_1_2_i686.whl", hash = "sha256:ea48f168274d60f900f847dd5fff9bd9d4e4f8af5a84149037c2b5fe1712fa0b", size = 290901 },
    { url = "https://files.pythonhosted.org/packages/d5/3d/6777a0e40337ef8ee62bbdbfe5bded8e2de591b2bc7483207d6cd8d9b297/bitarray-3.3.1-cp311-cp311-musllinux_1_2_ppc64le.whl", hash = "sha256:8076650a08cec080f6726860c769320c27eb4379cfd22e2f5732787dec119bfe", size = 315642 },
    { url = "https://files.pythonhosted.org/packages/30/59/97ef163f6ff6ee55a85e583e29186ce9fff75fe318da26d38bafc8f25ffb/bitarray-3.3.1-cp311-cp311-musllinux_1_2_s390x.whl", hash = "sha256:653d56c58197940f0c1305cb474b75597421b424be99284915bb4f3529d51837", size = 327891 },
    { url = "https://files.pythonhosted.org/packages/ec/ef/a9416f03bd041803432357a6725c93a28a814b8eae8d1ef98fe56117d2c8/bitarray-3.3.1-cp311-cp311-musllinux_1_2_x86_64.whl", hash = "sha256:5d47d349468177afbe77e5306e70fd131d8da6946dd22ed93cbe70c5f2965307", size = 298093 },
    { url = "https://files.pythonhosted.org/packages/5e/71/768de8c461084cfeedabb82dc0ecffae4b9e9e20bb38ab5ca6533acc2340/bitarray-3.3.1-cp311-cp311-win32.whl", hash = "sha256:ac5d80cd43a9a995a501b4e3b38802628b35065e896f79d33430989e2e3f0870", size = 130626 },
    { url = "https://files.pythonhosted.org/packages/99/8b/85104ca40a549e61a3ee84d8cf2063a1ec64d30ba95366f4543e407ee548/bitarray-3.3.1-cp311-cp311-win_amd64.whl", hash = "sha256:52edf707f2fddb6a60a20093c3051c1925830d8c4e7fb2692aac2ee970cee2b0", size = 137418 },
    { url = "https://files.pythonhosted.org/packages/e8/6f/11472b446f512c41b1098305e5e221aef7f6123ee3012fe508ce3056bf8d/bitarray-3.3.1-cp312-cp312-macosx_10_13_x86_64.whl", hash = "sha256:673a21ebb6c72904d7de58fe8c557bad614fce773f21ddc86bcf8dd09a387a32", size = 137228 },
    { url = "https://files.pythonhosted.org/packages/ba/42/e2a9d95f4f69ae5d8582e003c1d57fc76cb137866e0dacdd81631c7c0cf0/bitarray-3.3.1-cp312-cp312-macosx_11_0_arm64.whl", hash = "sha256:946e97712014784c3257e4ca45cf5071ffdbbebe83977d429e8f7329d0e2387f", size = 134258 },
    { url = "https://files.pythonhosted.org/packages/13/e6/b052b17ddef82e4a52e1282fbd5be5d7ecdbb8bea9c97a1d65bd5be99b31/bitarray-3.3.1-cp312-cp312-manylinux_2_17_aarch64.manylinux2014_aarch64.whl", hash = "sha256:14f04e4eec65891523a8ca3bf9e1dcdefed52d695f40c4e50d5980471ffd22a4", size = 308190 },
    { url = "https://files.pythonhosted.org/packages/35/62/ac7b15f10bc88668d52581e10830c127e98b7c36048ebe46832a4fcc8a26/bitarray-3.3.1-cp312-cp312-manylinux_2_17_ppc64le.manylinux2014_ppc64le.whl", hash = "sha256:0580b905ad589e3be52d36fbc83d32f6e3f6a63751d6c0da0ca328c32d037790", size = 322333 },
    { url = "https://files.pythonhosted.org/packages/86/fb/dbccd0ce9a08568406216717e3634b782f4a3dd8be376c06e4db808f3a5e/bitarray-3.3.1-cp312-cp312-manylinux_2_17_s390x.manylinux2014_s390x.whl", hash = "sha256:50da5ecd86ee25df9f658d8724efbe8060de97217fb12a1163bee61d42946d83", size = 324303 },
    { url = "https://files.pythonhosted.org/packages/dc/dd/0668f974111f8ed5052d92989883ea648e2470ee31a99b1d24402753f026/bitarray-3.3.1-cp312-cp312-manylinux_2_17_x86_64.manylinux2014_x86_64.whl", hash = "sha256:42376c9e0a1357acc8830c4c0267e1c30ebd04b2d822af702044962a9f30b795", size = 308710 },
    { url = "https://files.pythonhosted.org/packages/bc/8b/4c430d049198978626b3cc3b60108432c405d23a491f2e67330b3f33d140/bitarray-3.3.1-cp312-cp312-manylinux_2_5_i686.manylinux1_i686.manylinux_2_17_i686.manylinux2014_i686.whl", hash = "sha256:e9b18889a809d8f190e09dd6ee513983e1cdc04c3f23395d237ccf699dce5eaf", size = 296665 },
    { url = "https://files.pythonhosted.org/packages/b1/a8/53dab4f0f6340e256b703b44efd64a7810085ea801320a64448ba1416347/bitarray-3.3.1-cp312-cp312-musllinux_1_2_aarch64.whl", hash = "sha256:f4e2fc0f6a573979462786edbf233fc9e1b644b4e790e8c29796f96bbe45353a", size = 301509 },
    { url = "https://files.pythonhosted.org/packages/20/8b/5597368db3971e6dd0187c45b35f3ccce828e38480bca9844dc0c0562d19/bitarray-3.3.1-cp312-cp312-musllinux_1_2_i686.whl", hash = "sha256:99ea63932e86b08e36d6246ff8f663728a5baefa7e9a0e2f682864fe13297514", size = 292797 },
    { url = "https://files.pythonhosted.org/packages/5e/c5/1c0af5197608e1994c67b935a8037ee096bf7a6f7e8704c26c8492249e3b/bitarray-3.3.1-cp312-cp312-musllinux_1_2_ppc64le.whl", hash = "sha256:8627fc0c9806d6dac2fb422d9cd650b0d225f498601381d334685b9f071b793c", size = 316819 },
    { url = "https://files.pythonhosted.org/packages/ca/69/9c49a60ce61a753d1713f450c1e0e7a80f36b116a79da7ec5165a4ca228c/bitarray-3.3.1-cp312-cp312-musllinux_1_2_s390x.whl", hash = "sha256:4bb2fa914a7bbcd7c6a457d44461a8540b9450e9bb4163d734eb74bffba90e69", size = 329915 },
    { url = "https://files.pythonhosted.org/packages/c3/c5/ce92cb6ef1b4aff524b7ec985ffb7363513810a32433b99093971ab26126/bitarray-3.3.1-cp312-cp312-musllinux_1_2_x86_64.whl", hash = "sha256:dd0ba0cc46b9a7d5cee4c4a9733dce2f0aa21caf04fe18d18d2025a4211adc18", size = 300403 },
    { url = "https://files.pythonhosted.org/packages/2a/9d/e973a68cea80b303239bb30dc401ee1cafe5686a7e05f18a00c533256901/bitarray-3.3.1-cp312-cp312-win32.whl", hash = "sha256:b77a03aba84bf2d2c8f2d5a81af5957da42324d9f701d584236dc735b6a191f8", size = 130756 },
    { url = "https://files.pythonhosted.org/packages/3a/a0/af3985c364e233128ea9d12eb09206797180ac54bdf196ba37065f66638b/bitarray-3.3.1-cp312-cp312-win_amd64.whl", hash = "sha256:dc6407e899fc3148d796fc4c3b0cec78153f034c5ff9baa6ae9c91d7ea05fb45", size = 137705 },
    { url = "https://files.pythonhosted.org/packages/97/5d/675dca31242673405c448457d340c93a5568da92914c51dab67c90cb3ab4/bitarray-3.3.1-cp313-cp313-macosx_10_13_x86_64.whl", hash = "sha256:31f21c7df3b40db541182db500f96cf2b9688261baec7b03a6010fdfc5e31855", size = 137213 },
    { url = "https://files.pythonhosted.org/packages/49/85/e883fe6b60aac2d6b5ca500b94dde45f5d8ae4a37477fd07e4d3f57fa9f8/bitarray-3.3.1-cp313-cp313-macosx_11_0_arm64.whl", hash = "sha256:4c516daf790bd870d7575ac0e4136f1c3bc180b0de2a6bfa9fa112ea668131a0", size = 134241 },
    { url = "https://files.pythonhosted.org/packages/98/94/785ddce5ac034204feb52d779aa2cce0bad64fdd0e8fd5eaef18c6e5f6ec/bitarray-3.3.1-cp313-cp313-manylinux_2_17_aarch64.manylinux2014_aarch64.whl", hash = "sha256:b81664adf97f54cb174472f5511075bfb5e8fb13151e9c1592a09b45d544dab0", size = 308014 },
    { url = "https://files.pythonhosted.org/packages/7d/27/14a291b067b8ece84eed27e318035df96d7446b915100253ae455300af86/bitarray-3.3.1-cp313-cp313-manylinux_2_17_ppc64le.manylinux2014_ppc64le.whl", hash = "sha256:421da43706c9a01d1b1454c34edbff372a7cfeff33879b6c048fc5f4481a9454", size = 322271 },
    { url = "https://files.pythonhosted.org/packages/3a/f5/4538e6ac00b660a60c0f7f1fadcdbf6dff58babaaba8765fb29efb9504fa/bitarray-3.3.1-cp313-cp313-manylinux_2_17_s390x.manylinux2014_s390x.whl", hash = "sha256:cb388586c9b4d338f9585885a6f4bd2736d4a7a7eb4b63746587cb8d04f7d156", size = 324172 },
    { url = "https://files.pythonhosted.org/packages/00/c9/448e409c19e0df99012830ec357636527acdd591deb978144e92bf162d97/bitarray-3.3.1-cp313-cp313-manylinux_2_17_x86_64.manylinux2014_x86_64.whl", hash = "sha256:b0bca424ee4d80a4880da332e56d2863e8d75305842c10aa6e94eb975bcad4fc", size = 308588 },
    { url = "https://files.pythonhosted.org/packages/27/23/4bcd16e876e7d8c55527c548757cba08ebc136a206ad37080cf899e616b5/bitarray-3.3.1-cp313-cp313-manylinux_2_5_i686.manylinux1_i686.manylinux_2_17_i686.manylinux2014_i686.whl", hash = "sha256:f62738cc16a387aa2f0dc6e93e0b0f48d5b084db249f632a0e3048d5ace783e6", size = 296577 },
    { url = "https://files.pythonhosted.org/packages/be/20/ff5c6ace035db3da54401c64dc1121c6c7e45e28ef6d258ea4d78f1fe23b/bitarray-3.3.1-cp313-cp313-musllinux_1_2_aarch64.whl", hash = "sha256:0d11e1a8914321fac34f50c48a9b1f92a1f51f45f9beb23e990806588137c4ca", size = 301574 },
    { url = "https://files.pythonhosted.org/packages/7d/98/ecd1eb70725611607ff2e98832087a3f48a7766418afa20ee412fe91f401/bitarray-3.3.1-cp313-cp313-musllinux_1_2_i686.whl", hash = "sha256:434180c1340268763439b80d21e074df24633c8748a867573bafecdbfaa68a76", size = 292852 },
    { url = "https://files.pythonhosted.org/packages/a7/38/4a59ad290c569111c982ff799ed0d695475ed48117d6dd701f5cd924f87a/bitarray-3.3.1-cp313-cp313-musllinux_1_2_ppc64le.whl", hash = "sha256:518e04584654a155fca829a6fe847cd403a17007e5afdc2b05b4240b53cd0842", size = 316881 },
    { url = "https://files.pythonhosted.org/packages/5a/b6/10254d1999f13b40cc8481ed8d728809d96ead5c6af478de98e1d80b94c1/bitarray-3.3.1-cp313-cp313-musllinux_1_2_s390x.whl", hash = "sha256:36851e3244950adc75670354dcd9bcad65e1695933c18762bb6f7590734c14ef", size = 329986 },
    { url = "https://files.pythonhosted.org/packages/b2/be/129860498d652e6c91ca3a95b7a7d606ab1039f66b4fbc4deceb2414b497/bitarray-3.3.1-cp313-cp313-musllinux_1_2_x86_64.whl", hash = "sha256:824bd92e53f8e32dfa4bf38643246d1a500b13461ade361d342a8fcc3ddb6905", size = 300584 },
    { url = "https://files.pythonhosted.org/packages/72/d5/e3c2698948b2554d3fe676b51969bd4a951538bb37772687add8b0c55bea/bitarray-3.3.1-cp313-cp313-win32.whl", hash = "sha256:8c84c3df9b921439189d0be6ad4f4212085155813475a58fbc5fb3f1d5e8a001", size = 130759 },
    { url = "https://files.pythonhosted.org/packages/79/42/8611854fb876123d330cc6f8ea51dadc2ced4030d02aae07ba4556ca1d45/bitarray-3.3.1-cp313-cp313-win_amd64.whl", hash = "sha256:71838052ad546da110b8a8aaa254bda2e162e65af563d92b15c8bc7ab1642909", size = 137691 },
    { url = "https://files.pythonhosted.org/packages/e7/82/4d96aef80f7db31ec8e185258383f6532821773eee2e6b80f40bf09c77ee/bitarray-3.3.1-pp310-pypy310_pp73-macosx_10_15_x86_64.whl", hash = "sha256:c001b7ac2d9cf1a73899cf857d3d66919deca677df26df905852039c46aa30a6", size = 132209 },
    { url = "https://files.pythonhosted.org/packages/d5/6e/7926a9980bb6c4c2d01f2f7b5d8518deb3a2ac0778dc22fcdca0319656ac/bitarray-3.3.1-pp310-pypy310_pp73-macosx_11_0_arm64.whl", hash = "sha256:535cc398610ff22dc0341e8833c34be73634a9a0a5d04912b4044e91dfbbc413", size = 129127 },
    { url = "https://files.pythonhosted.org/packages/13/79/b76aadbbc01eb1d34339ae0a1b7a801e99b2859a53b937c6457d26402874/bitarray-3.3.1-pp310-pypy310_pp73-manylinux_2_17_aarch64.manylinux2014_aarch64.whl", hash = "sha256:5dcb5aaaa2d91cc04fa9adfe31222ab150e72d99c779b1ddca10400a2fd319ec", size = 137583 },
    { url = "https://files.pythonhosted.org/packages/b3/46/d2e58189fa7ff71bdb95f37a960e1c79cc81269fd1254e4e80181de29c71/bitarray-3.3.1-pp310-pypy310_pp73-manylinux_2_17_x86_64.manylinux2014_x86_64.whl", hash = "sha256:54ac6f8d2f696d83f9ccbb4cc4ce321dc80b9fa4613749a8ab23bda5674510ea", size = 138112 },
    { url = "https://files.pythonhosted.org/packages/41/c2/f07e042081d333bf2f3b8daf95815858c7be474432b55249bbb883766989/bitarray-3.3.1-pp310-pypy310_pp73-manylinux_2_5_i686.manylinux1_i686.manylinux_2_17_i686.manylinux2014_i686.whl", hash = "sha256:78d069a00a8d06fb68248edd5bf2aa5e8009f4f5eae8dd5b5a529812132ad8a6", size = 139585 },
    { url = "https://files.pythonhosted.org/packages/f5/bc/c9bcece98300f6f3aeb5e3929d8b6c410d7722d687d02e5cbe6207a16e46/bitarray-3.3.1-pp310-pypy310_pp73-win_amd64.whl", hash = "sha256:cbf063667ef89b0d8b8bd1fcaaa4dcc8c65c17048eb14fb1fa9dbe9cb5197c81", size = 136102 },
]

[[package]]
name = "bitstring"
version = "4.3.1"
source = { registry = "https://pypi.org/simple" }
dependencies = [
    { name = "bitarray" },
]
sdist = { url = "https://files.pythonhosted.org/packages/15/a8/a80c890db75d5bdd5314b5de02c4144c7de94fd0cefcae51acaeb14c6a3f/bitstring-4.3.1.tar.gz", hash = "sha256:a08bc09d3857216d4c0f412a1611056f1cc2b64fd254fb1e8a0afba7cfa1a95a", size = 251426 }
wheels = [
    { url = "https://files.pythonhosted.org/packages/75/2d/174566b533755ddf8efb32a5503af61c756a983de379f8ad3aed6a982d38/bitstring-4.3.1-py3-none-any.whl", hash = "sha256:69d1587f0ac18dc7d93fc7e80d5f447161a33e57027e726dc18a0a8bacf1711a", size = 71930 },
]

[[package]]
name = "black"
version = "25.1.0"
source = { registry = "https://pypi.org/simple" }
dependencies = [
    { name = "click" },
    { name = "mypy-extensions" },
    { name = "packaging" },
    { name = "pathspec" },
    { name = "platformdirs" },
    { name = "tomli", marker = "python_full_version < '3.11'" },
    { name = "typing-extensions", marker = "python_full_version < '3.11'" },
]
sdist = { url = "https://files.pythonhosted.org/packages/94/49/26a7b0f3f35da4b5a65f081943b7bcd22d7002f5f0fb8098ec1ff21cb6ef/black-25.1.0.tar.gz", hash = "sha256:33496d5cd1222ad73391352b4ae8da15253c5de89b93a80b3e2c8d9a19ec2666", size = 649449 }
wheels = [
    { url = "https://files.pythonhosted.org/packages/4d/3b/4ba3f93ac8d90410423fdd31d7541ada9bcee1df32fb90d26de41ed40e1d/black-25.1.0-cp310-cp310-macosx_10_9_x86_64.whl", hash = "sha256:759e7ec1e050a15f89b770cefbf91ebee8917aac5c20483bc2d80a6c3a04df32", size = 1629419 },
    { url = "https://files.pythonhosted.org/packages/b4/02/0bde0485146a8a5e694daed47561785e8b77a0466ccc1f3e485d5ef2925e/black-25.1.0-cp310-cp310-macosx_11_0_arm64.whl", hash = "sha256:0e519ecf93120f34243e6b0054db49c00a35f84f195d5bce7e9f5cfc578fc2da", size = 1461080 },
    { url = "https://files.pythonhosted.org/packages/52/0e/abdf75183c830eaca7589144ff96d49bce73d7ec6ad12ef62185cc0f79a2/black-25.1.0-cp310-cp310-manylinux_2_17_x86_64.manylinux2014_x86_64.manylinux_2_28_x86_64.whl", hash = "sha256:055e59b198df7ac0b7efca5ad7ff2516bca343276c466be72eb04a3bcc1f82d7", size = 1766886 },
    { url = "https://files.pythonhosted.org/packages/dc/a6/97d8bb65b1d8a41f8a6736222ba0a334db7b7b77b8023ab4568288f23973/black-25.1.0-cp310-cp310-win_amd64.whl", hash = "sha256:db8ea9917d6f8fc62abd90d944920d95e73c83a5ee3383493e35d271aca872e9", size = 1419404 },
    { url = "https://files.pythonhosted.org/packages/7e/4f/87f596aca05c3ce5b94b8663dbfe242a12843caaa82dd3f85f1ffdc3f177/black-25.1.0-cp311-cp311-macosx_10_9_x86_64.whl", hash = "sha256:a39337598244de4bae26475f77dda852ea00a93bd4c728e09eacd827ec929df0", size = 1614372 },
    { url = "https://files.pythonhosted.org/packages/e7/d0/2c34c36190b741c59c901e56ab7f6e54dad8df05a6272a9747ecef7c6036/black-25.1.0-cp311-cp311-macosx_11_0_arm64.whl", hash = "sha256:96c1c7cd856bba8e20094e36e0f948718dc688dba4a9d78c3adde52b9e6c2299", size = 1442865 },
    { url = "https://files.pythonhosted.org/packages/21/d4/7518c72262468430ead45cf22bd86c883a6448b9eb43672765d69a8f1248/black-25.1.0-cp311-cp311-manylinux_2_17_x86_64.manylinux2014_x86_64.manylinux_2_28_x86_64.whl", hash = "sha256:bce2e264d59c91e52d8000d507eb20a9aca4a778731a08cfff7e5ac4a4bb7096", size = 1749699 },
    { url = "https://files.pythonhosted.org/packages/58/db/4f5beb989b547f79096e035c4981ceb36ac2b552d0ac5f2620e941501c99/black-25.1.0-cp311-cp311-win_amd64.whl", hash = "sha256:172b1dbff09f86ce6f4eb8edf9dede08b1fce58ba194c87d7a4f1a5aa2f5b3c2", size = 1428028 },
    { url = "https://files.pythonhosted.org/packages/83/71/3fe4741df7adf015ad8dfa082dd36c94ca86bb21f25608eb247b4afb15b2/black-25.1.0-cp312-cp312-macosx_10_13_x86_64.whl", hash = "sha256:4b60580e829091e6f9238c848ea6750efed72140b91b048770b64e74fe04908b", size = 1650988 },
    { url = "https://files.pythonhosted.org/packages/13/f3/89aac8a83d73937ccd39bbe8fc6ac8860c11cfa0af5b1c96d081facac844/black-25.1.0-cp312-cp312-macosx_11_0_arm64.whl", hash = "sha256:1e2978f6df243b155ef5fa7e558a43037c3079093ed5d10fd84c43900f2d8ecc", size = 1453985 },
    { url = "https://files.pythonhosted.org/packages/6f/22/b99efca33f1f3a1d2552c714b1e1b5ae92efac6c43e790ad539a163d1754/black-25.1.0-cp312-cp312-manylinux_2_17_x86_64.manylinux2014_x86_64.manylinux_2_28_x86_64.whl", hash = "sha256:3b48735872ec535027d979e8dcb20bf4f70b5ac75a8ea99f127c106a7d7aba9f", size = 1783816 },
    { url = "https://files.pythonhosted.org/packages/18/7e/a27c3ad3822b6f2e0e00d63d58ff6299a99a5b3aee69fa77cd4b0076b261/black-25.1.0-cp312-cp312-win_amd64.whl", hash = "sha256:ea0213189960bda9cf99be5b8c8ce66bb054af5e9e861249cd23471bd7b0b3ba", size = 1440860 },
    { url = "https://files.pythonhosted.org/packages/98/87/0edf98916640efa5d0696e1abb0a8357b52e69e82322628f25bf14d263d1/black-25.1.0-cp313-cp313-macosx_10_13_x86_64.whl", hash = "sha256:8f0b18a02996a836cc9c9c78e5babec10930862827b1b724ddfe98ccf2f2fe4f", size = 1650673 },
    { url = "https://files.pythonhosted.org/packages/52/e5/f7bf17207cf87fa6e9b676576749c6b6ed0d70f179a3d812c997870291c3/black-25.1.0-cp313-cp313-macosx_11_0_arm64.whl", hash = "sha256:afebb7098bfbc70037a053b91ae8437c3857482d3a690fefc03e9ff7aa9a5fd3", size = 1453190 },
    { url = "https://files.pythonhosted.org/packages/e3/ee/adda3d46d4a9120772fae6de454c8495603c37c4c3b9c60f25b1ab6401fe/black-25.1.0-cp313-cp313-manylinux_2_17_x86_64.manylinux2014_x86_64.manylinux_2_28_x86_64.whl", hash = "sha256:030b9759066a4ee5e5aca28c3c77f9c64789cdd4de8ac1df642c40b708be6171", size = 1782926 },
    { url = "https://files.pythonhosted.org/packages/cc/64/94eb5f45dcb997d2082f097a3944cfc7fe87e071907f677e80788a2d7b7a/black-25.1.0-cp313-cp313-win_amd64.whl", hash = "sha256:a22f402b410566e2d1c950708c77ebf5ebd5d0d88a6a2e87c86d9fb48afa0d18", size = 1442613 },
    { url = "https://files.pythonhosted.org/packages/09/71/54e999902aed72baf26bca0d50781b01838251a462612966e9fc4891eadd/black-25.1.0-py3-none-any.whl", hash = "sha256:95e8176dae143ba9097f351d174fdaf0ccd29efb414b362ae3fd72bf0f710717", size = 207646 },
]

[[package]]
name = "certifi"
version = "2025.4.26"
source = { registry = "https://pypi.org/simple" }
sdist = { url = "https://files.pythonhosted.org/packages/e8/9e/c05b3920a3b7d20d3d3310465f50348e5b3694f4f88c6daf736eef3024c4/certifi-2025.4.26.tar.gz", hash = "sha256:0a816057ea3cdefcef70270d2c515e4506bbc954f417fa5ade2021213bb8f0c6", size = 160705 }
wheels = [
    { url = "https://files.pythonhosted.org/packages/4a/7e/3db2bd1b1f9e95f7cddca6d6e75e2f2bd9f51b1246e546d88addca0106bd/certifi-2025.4.26-py3-none-any.whl", hash = "sha256:30350364dfe371162649852c63336a15c70c6510c2ad5015b21c2345311805f3", size = 159618 },
]

[[package]]
name = "cfgv"
version = "3.4.0"
source = { registry = "https://pypi.org/simple" }
sdist = { url = "https://files.pythonhosted.org/packages/11/74/539e56497d9bd1d484fd863dd69cbbfa653cd2aa27abfe35653494d85e94/cfgv-3.4.0.tar.gz", hash = "sha256:e52591d4c5f5dead8e0f673fb16db7949d2cfb3f7da4582893288f0ded8fe560", size = 7114 }
wheels = [
    { url = "https://files.pythonhosted.org/packages/c5/55/51844dd50c4fc7a33b653bfaba4c2456f06955289ca770a5dbd5fd267374/cfgv-3.4.0-py2.py3-none-any.whl", hash = "sha256:b7265b1f29fd3316bfcd2b330d63d024f2bfd8bcb8b0272f8e19a504856c48f9", size = 7249 },
]

[[package]]
name = "click"
version = "8.1.8"
source = { registry = "https://pypi.org/simple" }
dependencies = [
    { name = "colorama", marker = "sys_platform == 'win32'" },
]
sdist = { url = "https://files.pythonhosted.org/packages/b9/2e/0090cbf739cee7d23781ad4b89a9894a41538e4fcf4c31dcdd705b78eb8b/click-8.1.8.tar.gz", hash = "sha256:ed53c9d8990d83c2a27deae68e4ee337473f6330c040a31d4225c9574d16096a", size = 226593 }
wheels = [
    { url = "https://files.pythonhosted.org/packages/7e/d4/7ebdbd03970677812aac39c869717059dbb71a4cfc033ca6e5221787892c/click-8.1.8-py3-none-any.whl", hash = "sha256:63c132bbbed01578a06712a2d1f497bb62d9c1c0d329b7903a866228027263b2", size = 98188 },
]

[[package]]
name = "colorama"
version = "0.4.6"
source = { registry = "https://pypi.org/simple" }
sdist = { url = "https://files.pythonhosted.org/packages/d8/53/6f443c9a4a8358a93a6792e2acffb9d9d5cb0a5cfd8802644b7b1c9a02e4/colorama-0.4.6.tar.gz", hash = "sha256:08695f5cb7ed6e0531a20572697297273c47b8cae5a63ffc6d6ed5c201be6e44", size = 27697 }
wheels = [
    { url = "https://files.pythonhosted.org/packages/d1/d6/3965ed04c63042e047cb6a3e6ed1a63a35087b6a609aa3a15ed8ac56c221/colorama-0.4.6-py2.py3-none-any.whl", hash = "sha256:4f1d9991f5acc0ca119f9d443620b77f9d6b33703e51011c16baf57afb285fc6", size = 25335 },
]

[[package]]
name = "coverage"
version = "7.8.0"
source = { registry = "https://pypi.org/simple" }
sdist = { url = "https://files.pythonhosted.org/packages/19/4f/2251e65033ed2ce1e68f00f91a0294e0f80c80ae8c3ebbe2f12828c4cd53/coverage-7.8.0.tar.gz", hash = "sha256:7a3d62b3b03b4b6fd41a085f3574874cf946cb4604d2b4d3e8dca8cd570ca501", size = 811872 }
wheels = [
    { url = "https://files.pythonhosted.org/packages/78/01/1c5e6ee4ebaaa5e079db933a9a45f61172048c7efa06648445821a201084/coverage-7.8.0-cp310-cp310-macosx_10_9_x86_64.whl", hash = "sha256:2931f66991175369859b5fd58529cd4b73582461877ecfd859b6549869287ffe", size = 211379 },
    { url = "https://files.pythonhosted.org/packages/e9/16/a463389f5ff916963471f7c13585e5f38c6814607306b3cb4d6b4cf13384/coverage-7.8.0-cp310-cp310-macosx_11_0_arm64.whl", hash = "sha256:52a523153c568d2c0ef8826f6cc23031dc86cffb8c6aeab92c4ff776e7951b28", size = 211814 },
    { url = "https://files.pythonhosted.org/packages/b8/b1/77062b0393f54d79064dfb72d2da402657d7c569cfbc724d56ac0f9c67ed/coverage-7.8.0-cp310-cp310-manylinux_2_17_aarch64.manylinux2014_aarch64.whl", hash = "sha256:5c8a5c139aae4c35cbd7cadca1df02ea8cf28a911534fc1b0456acb0b14234f3", size = 240937 },
    { url = "https://files.pythonhosted.org/packages/d7/54/c7b00a23150083c124e908c352db03bcd33375494a4beb0c6d79b35448b9/coverage-7.8.0-cp310-cp310-manylinux_2_5_i686.manylinux1_i686.manylinux_2_17_i686.manylinux2014_i686.whl", hash = "sha256:5a26c0c795c3e0b63ec7da6efded5f0bc856d7c0b24b2ac84b4d1d7bc578d676", size = 238849 },
    { url = "https://files.pythonhosted.org/packages/f7/ec/a6b7cfebd34e7b49f844788fda94713035372b5200c23088e3bbafb30970/coverage-7.8.0-cp310-cp310-manylinux_2_5_x86_64.manylinux1_x86_64.manylinux_2_17_x86_64.manylinux2014_x86_64.whl", hash = "sha256:821f7bcbaa84318287115d54becb1915eece6918136c6f91045bb84e2f88739d", size = 239986 },
    { url = "https://files.pythonhosted.org/packages/21/8c/c965ecef8af54e6d9b11bfbba85d4f6a319399f5f724798498387f3209eb/coverage-7.8.0-cp310-cp310-musllinux_1_2_aarch64.whl", hash = "sha256:a321c61477ff8ee705b8a5fed370b5710c56b3a52d17b983d9215861e37b642a", size = 239896 },
    { url = "https://files.pythonhosted.org/packages/40/83/070550273fb4c480efa8381735969cb403fa8fd1626d74865bfaf9e4d903/coverage-7.8.0-cp310-cp310-musllinux_1_2_i686.whl", hash = "sha256:ed2144b8a78f9d94d9515963ed273d620e07846acd5d4b0a642d4849e8d91a0c", size = 238613 },
    { url = "https://files.pythonhosted.org/packages/07/76/fbb2540495b01d996d38e9f8897b861afed356be01160ab4e25471f4fed1/coverage-7.8.0-cp310-cp310-musllinux_1_2_x86_64.whl", hash = "sha256:042e7841a26498fff7a37d6fda770d17519982f5b7d8bf5278d140b67b61095f", size = 238909 },
    { url = "https://files.pythonhosted.org/packages/a3/7e/76d604db640b7d4a86e5dd730b73e96e12a8185f22b5d0799025121f4dcb/coverage-7.8.0-cp310-cp310-win32.whl", hash = "sha256:f9983d01d7705b2d1f7a95e10bbe4091fabc03a46881a256c2787637b087003f", size = 213948 },
    { url = "https://files.pythonhosted.org/packages/5c/a7/f8ce4aafb4a12ab475b56c76a71a40f427740cf496c14e943ade72e25023/coverage-7.8.0-cp310-cp310-win_amd64.whl", hash = "sha256:5a570cd9bd20b85d1a0d7b009aaf6c110b52b5755c17be6962f8ccd65d1dbd23", size = 214844 },
    { url = "https://files.pythonhosted.org/packages/2b/77/074d201adb8383addae5784cb8e2dac60bb62bfdf28b2b10f3a3af2fda47/coverage-7.8.0-cp311-cp311-macosx_10_9_x86_64.whl", hash = "sha256:e7ac22a0bb2c7c49f441f7a6d46c9c80d96e56f5a8bc6972529ed43c8b694e27", size = 211493 },
    { url = "https://files.pythonhosted.org/packages/a9/89/7a8efe585750fe59b48d09f871f0e0c028a7b10722b2172dfe021fa2fdd4/coverage-7.8.0-cp311-cp311-macosx_11_0_arm64.whl", hash = "sha256:bf13d564d310c156d1c8e53877baf2993fb3073b2fc9f69790ca6a732eb4bfea", size = 211921 },
    { url = "https://files.pythonhosted.org/packages/e9/ef/96a90c31d08a3f40c49dbe897df4f1fd51fb6583821a1a1c5ee30cc8f680/coverage-7.8.0-cp311-cp311-manylinux_2_17_aarch64.manylinux2014_aarch64.whl", hash = "sha256:a5761c70c017c1b0d21b0815a920ffb94a670c8d5d409d9b38857874c21f70d7", size = 244556 },
    { url = "https://files.pythonhosted.org/packages/89/97/dcd5c2ce72cee9d7b0ee8c89162c24972fb987a111b92d1a3d1d19100c61/coverage-7.8.0-cp311-cp311-manylinux_2_5_i686.manylinux1_i686.manylinux_2_17_i686.manylinux2014_i686.whl", hash = "sha256:e5ff52d790c7e1628241ffbcaeb33e07d14b007b6eb00a19320c7b8a7024c040", size = 242245 },
    { url = "https://files.pythonhosted.org/packages/b2/7b/b63cbb44096141ed435843bbb251558c8e05cc835c8da31ca6ffb26d44c0/coverage-7.8.0-cp311-cp311-manylinux_2_5_x86_64.manylinux1_x86_64.manylinux_2_17_x86_64.manylinux2014_x86_64.whl", hash = "sha256:d39fc4817fd67b3915256af5dda75fd4ee10621a3d484524487e33416c6f3543", size = 244032 },
    { url = "https://files.pythonhosted.org/packages/97/e3/7fa8c2c00a1ef530c2a42fa5df25a6971391f92739d83d67a4ee6dcf7a02/coverage-7.8.0-cp311-cp311-musllinux_1_2_aarch64.whl", hash = "sha256:b44674870709017e4b4036e3d0d6c17f06a0e6d4436422e0ad29b882c40697d2", size = 243679 },
    { url = "https://files.pythonhosted.org/packages/4f/b3/e0a59d8df9150c8a0c0841d55d6568f0a9195692136c44f3d21f1842c8f6/coverage-7.8.0-cp311-cp311-musllinux_1_2_i686.whl", hash = "sha256:8f99eb72bf27cbb167b636eb1726f590c00e1ad375002230607a844d9e9a2318", size = 241852 },
    { url = "https://files.pythonhosted.org/packages/9b/82/db347ccd57bcef150c173df2ade97976a8367a3be7160e303e43dd0c795f/coverage-7.8.0-cp311-cp311-musllinux_1_2_x86_64.whl", hash = "sha256:b571bf5341ba8c6bc02e0baeaf3b061ab993bf372d982ae509807e7f112554e9", size = 242389 },
    { url = "https://files.pythonhosted.org/packages/21/f6/3f7d7879ceb03923195d9ff294456241ed05815281f5254bc16ef71d6a20/coverage-7.8.0-cp311-cp311-win32.whl", hash = "sha256:e75a2ad7b647fd8046d58c3132d7eaf31b12d8a53c0e4b21fa9c4d23d6ee6d3c", size = 213997 },
    { url = "https://files.pythonhosted.org/packages/28/87/021189643e18ecf045dbe1e2071b2747901f229df302de01c998eeadf146/coverage-7.8.0-cp311-cp311-win_amd64.whl", hash = "sha256:3043ba1c88b2139126fc72cb48574b90e2e0546d4c78b5299317f61b7f718b78", size = 214911 },
    { url = "https://files.pythonhosted.org/packages/aa/12/4792669473297f7973518bec373a955e267deb4339286f882439b8535b39/coverage-7.8.0-cp312-cp312-macosx_10_13_x86_64.whl", hash = "sha256:bbb5cc845a0292e0c520656d19d7ce40e18d0e19b22cb3e0409135a575bf79fc", size = 211684 },
    { url = "https://files.pythonhosted.org/packages/be/e1/2a4ec273894000ebedd789e8f2fc3813fcaf486074f87fd1c5b2cb1c0a2b/coverage-7.8.0-cp312-cp312-macosx_11_0_arm64.whl", hash = "sha256:4dfd9a93db9e78666d178d4f08a5408aa3f2474ad4d0e0378ed5f2ef71640cb6", size = 211935 },
    { url = "https://files.pythonhosted.org/packages/f8/3a/7b14f6e4372786709a361729164125f6b7caf4024ce02e596c4a69bccb89/coverage-7.8.0-cp312-cp312-manylinux_2_17_aarch64.manylinux2014_aarch64.whl", hash = "sha256:f017a61399f13aa6d1039f75cd467be388d157cd81f1a119b9d9a68ba6f2830d", size = 245994 },
    { url = "https://files.pythonhosted.org/packages/54/80/039cc7f1f81dcbd01ea796d36d3797e60c106077e31fd1f526b85337d6a1/coverage-7.8.0-cp312-cp312-manylinux_2_5_i686.manylinux1_i686.manylinux_2_17_i686.manylinux2014_i686.whl", hash = "sha256:0915742f4c82208ebf47a2b154a5334155ed9ef9fe6190674b8a46c2fb89cb05", size = 242885 },
    { url = "https://files.pythonhosted.org/packages/10/e0/dc8355f992b6cc2f9dcd5ef6242b62a3f73264893bc09fbb08bfcab18eb4/coverage-7.8.0-cp312-cp312-manylinux_2_5_x86_64.manylinux1_x86_64.manylinux_2_17_x86_64.manylinux2014_x86_64.whl", hash = "sha256:8a40fcf208e021eb14b0fac6bdb045c0e0cab53105f93ba0d03fd934c956143a", size = 245142 },
    { url = "https://files.pythonhosted.org/packages/43/1b/33e313b22cf50f652becb94c6e7dae25d8f02e52e44db37a82de9ac357e8/coverage-7.8.0-cp312-cp312-musllinux_1_2_aarch64.whl", hash = "sha256:a1f406a8e0995d654b2ad87c62caf6befa767885301f3b8f6f73e6f3c31ec3a6", size = 244906 },
    { url = "https://files.pythonhosted.org/packages/05/08/c0a8048e942e7f918764ccc99503e2bccffba1c42568693ce6955860365e/coverage-7.8.0-cp312-cp312-musllinux_1_2_i686.whl", hash = "sha256:77af0f6447a582fdc7de5e06fa3757a3ef87769fbb0fdbdeba78c23049140a47", size = 243124 },
    { url = "https://files.pythonhosted.org/packages/5b/62/ea625b30623083c2aad645c9a6288ad9fc83d570f9adb913a2abdba562dd/coverage-7.8.0-cp312-cp312-musllinux_1_2_x86_64.whl", hash = "sha256:f2d32f95922927186c6dbc8bc60df0d186b6edb828d299ab10898ef3f40052fe", size = 244317 },
    { url = "https://files.pythonhosted.org/packages/62/cb/3871f13ee1130a6c8f020e2f71d9ed269e1e2124aa3374d2180ee451cee9/coverage-7.8.0-cp312-cp312-win32.whl", hash = "sha256:769773614e676f9d8e8a0980dd7740f09a6ea386d0f383db6821df07d0f08545", size = 214170 },
    { url = "https://files.pythonhosted.org/packages/88/26/69fe1193ab0bfa1eb7a7c0149a066123611baba029ebb448500abd8143f9/coverage-7.8.0-cp312-cp312-win_amd64.whl", hash = "sha256:e5d2b9be5b0693cf21eb4ce0ec8d211efb43966f6657807f6859aab3814f946b", size = 214969 },
    { url = "https://files.pythonhosted.org/packages/f3/21/87e9b97b568e223f3438d93072479c2f36cc9b3f6b9f7094b9d50232acc0/coverage-7.8.0-cp313-cp313-macosx_10_13_x86_64.whl", hash = "sha256:5ac46d0c2dd5820ce93943a501ac5f6548ea81594777ca585bf002aa8854cacd", size = 211708 },
    { url = "https://files.pythonhosted.org/packages/75/be/882d08b28a0d19c9c4c2e8a1c6ebe1f79c9c839eb46d4fca3bd3b34562b9/coverage-7.8.0-cp313-cp313-macosx_11_0_arm64.whl", hash = "sha256:771eb7587a0563ca5bb6f622b9ed7f9d07bd08900f7589b4febff05f469bea00", size = 211981 },
    { url = "https://files.pythonhosted.org/packages/7a/1d/ce99612ebd58082fbe3f8c66f6d8d5694976c76a0d474503fa70633ec77f/coverage-7.8.0-cp313-cp313-manylinux_2_17_aarch64.manylinux2014_aarch64.whl", hash = "sha256:42421e04069fb2cbcbca5a696c4050b84a43b05392679d4068acbe65449b5c64", size = 245495 },
    { url = "https://files.pythonhosted.org/packages/dc/8d/6115abe97df98db6b2bd76aae395fcc941d039a7acd25f741312ced9a78f/coverage-7.8.0-cp313-cp313-manylinux_2_5_i686.manylinux1_i686.manylinux_2_17_i686.manylinux2014_i686.whl", hash = "sha256:554fec1199d93ab30adaa751db68acec2b41c5602ac944bb19187cb9a41a8067", size = 242538 },
    { url = "https://files.pythonhosted.org/packages/cb/74/2f8cc196643b15bc096d60e073691dadb3dca48418f08bc78dd6e899383e/coverage-7.8.0-cp313-cp313-manylinux_2_5_x86_64.manylinux1_x86_64.manylinux_2_17_x86_64.manylinux2014_x86_64.whl", hash = "sha256:5aaeb00761f985007b38cf463b1d160a14a22c34eb3f6a39d9ad6fc27cb73008", size = 244561 },
    { url = "https://files.pythonhosted.org/packages/22/70/c10c77cd77970ac965734fe3419f2c98665f6e982744a9bfb0e749d298f4/coverage-7.8.0-cp313-cp313-musllinux_1_2_aarch64.whl", hash = "sha256:581a40c7b94921fffd6457ffe532259813fc68eb2bdda60fa8cc343414ce3733", size = 244633 },
    { url = "https://files.pythonhosted.org/packages/38/5a/4f7569d946a07c952688debee18c2bb9ab24f88027e3d71fd25dbc2f9dca/coverage-7.8.0-cp313-cp313-musllinux_1_2_i686.whl", hash = "sha256:f319bae0321bc838e205bf9e5bc28f0a3165f30c203b610f17ab5552cff90323", size = 242712 },
    { url = "https://files.pythonhosted.org/packages/bb/a1/03a43b33f50475a632a91ea8c127f7e35e53786dbe6781c25f19fd5a65f8/coverage-7.8.0-cp313-cp313-musllinux_1_2_x86_64.whl", hash = "sha256:04bfec25a8ef1c5f41f5e7e5c842f6b615599ca8ba8391ec33a9290d9d2db3a3", size = 244000 },
    { url = "https://files.pythonhosted.org/packages/6a/89/ab6c43b1788a3128e4d1b7b54214548dcad75a621f9d277b14d16a80d8a1/coverage-7.8.0-cp313-cp313-win32.whl", hash = "sha256:dd19608788b50eed889e13a5d71d832edc34fc9dfce606f66e8f9f917eef910d", size = 214195 },
    { url = "https://files.pythonhosted.org/packages/12/12/6bf5f9a8b063d116bac536a7fb594fc35cb04981654cccb4bbfea5dcdfa0/coverage-7.8.0-cp313-cp313-win_amd64.whl", hash = "sha256:a9abbccd778d98e9c7e85038e35e91e67f5b520776781d9a1e2ee9d400869487", size = 214998 },
    { url = "https://files.pythonhosted.org/packages/2a/e6/1e9df74ef7a1c983a9c7443dac8aac37a46f1939ae3499424622e72a6f78/coverage-7.8.0-cp313-cp313t-macosx_10_13_x86_64.whl", hash = "sha256:18c5ae6d061ad5b3e7eef4363fb27a0576012a7447af48be6c75b88494c6cf25", size = 212541 },
    { url = "https://files.pythonhosted.org/packages/04/51/c32174edb7ee49744e2e81c4b1414ac9df3dacfcb5b5f273b7f285ad43f6/coverage-7.8.0-cp313-cp313t-macosx_11_0_arm64.whl", hash = "sha256:95aa6ae391a22bbbce1b77ddac846c98c5473de0372ba5c463480043a07bff42", size = 212767 },
    { url = "https://files.pythonhosted.org/packages/e9/8f/f454cbdb5212f13f29d4a7983db69169f1937e869a5142bce983ded52162/coverage-7.8.0-cp313-cp313t-manylinux_2_17_aarch64.manylinux2014_aarch64.whl", hash = "sha256:e013b07ba1c748dacc2a80e69a46286ff145935f260eb8c72df7185bf048f502", size = 256997 },
    { url = "https://files.pythonhosted.org/packages/e6/74/2bf9e78b321216d6ee90a81e5c22f912fc428442c830c4077b4a071db66f/coverage-7.8.0-cp313-cp313t-manylinux_2_5_i686.manylinux1_i686.manylinux_2_17_i686.manylinux2014_i686.whl", hash = "sha256:d766a4f0e5aa1ba056ec3496243150698dc0481902e2b8559314368717be82b1", size = 252708 },
    { url = "https://files.pythonhosted.org/packages/92/4d/50d7eb1e9a6062bee6e2f92e78b0998848a972e9afad349b6cdde6fa9e32/coverage-7.8.0-cp313-cp313t-manylinux_2_5_x86_64.manylinux1_x86_64.manylinux_2_17_x86_64.manylinux2014_x86_64.whl", hash = "sha256:ad80e6b4a0c3cb6f10f29ae4c60e991f424e6b14219d46f1e7d442b938ee68a4", size = 255046 },
    { url = "https://files.pythonhosted.org/packages/40/9e/71fb4e7402a07c4198ab44fc564d09d7d0ffca46a9fb7b0a7b929e7641bd/coverage-7.8.0-cp313-cp313t-musllinux_1_2_aarch64.whl", hash = "sha256:b87eb6fc9e1bb8f98892a2458781348fa37e6925f35bb6ceb9d4afd54ba36c73", size = 256139 },
    { url = "https://files.pythonhosted.org/packages/49/1a/78d37f7a42b5beff027e807c2843185961fdae7fe23aad5a4837c93f9d25/coverage-7.8.0-cp313-cp313t-musllinux_1_2_i686.whl", hash = "sha256:d1ba00ae33be84066cfbe7361d4e04dec78445b2b88bdb734d0d1cbab916025a", size = 254307 },
    { url = "https://files.pythonhosted.org/packages/58/e9/8fb8e0ff6bef5e170ee19d59ca694f9001b2ec085dc99b4f65c128bb3f9a/coverage-7.8.0-cp313-cp313t-musllinux_1_2_x86_64.whl", hash = "sha256:f3c38e4e5ccbdc9198aecc766cedbb134b2d89bf64533973678dfcf07effd883", size = 255116 },
    { url = "https://files.pythonhosted.org/packages/56/b0/d968ecdbe6fe0a863de7169bbe9e8a476868959f3af24981f6a10d2b6924/coverage-7.8.0-cp313-cp313t-win32.whl", hash = "sha256:379fe315e206b14e21db5240f89dc0774bdd3e25c3c58c2c733c99eca96f1ada", size = 214909 },
    { url = "https://files.pythonhosted.org/packages/87/e9/d6b7ef9fecf42dfb418d93544af47c940aa83056c49e6021a564aafbc91f/coverage-7.8.0-cp313-cp313t-win_amd64.whl", hash = "sha256:2e4b6b87bb0c846a9315e3ab4be2d52fac905100565f4b92f02c445c8799e257", size = 216068 },
    { url = "https://files.pythonhosted.org/packages/c4/f1/1da77bb4c920aa30e82fa9b6ea065da3467977c2e5e032e38e66f1c57ffd/coverage-7.8.0-pp39.pp310.pp311-none-any.whl", hash = "sha256:b8194fb8e50d556d5849753de991d390c5a1edeeba50f68e3a9253fbd8bf8ccd", size = 203443 },
    { url = "https://files.pythonhosted.org/packages/59/f1/4da7717f0063a222db253e7121bd6a56f6fb1ba439dcc36659088793347c/coverage-7.8.0-py3-none-any.whl", hash = "sha256:dbf364b4c5e7bae9250528167dfe40219b62e2d573c854d74be213e1e52069f7", size = 203435 },
]

[package.optional-dependencies]
toml = [
    { name = "tomli", marker = "python_full_version <= '3.11'" },
]

[[package]]
name = "deephaven-core"
version = "0.38.0"
source = { registry = "https://pypi.org/simple" }
dependencies = [
    { name = "deephaven-plugin" },
    { name = "jpy" },
    { name = "numba", marker = "python_full_version < '3.13'" },
    { name = "numpy" },
    { name = "pandas" },
    { name = "pyarrow" },
]
wheels = [
    { url = "https://files.pythonhosted.org/packages/42/11/2d69473e288ad0f5ac86316a1a15eea260e618f862d59419ac917d46b7f4/deephaven_core-0.38.0-py3-none-any.whl", hash = "sha256:92a71b6d3c44461004f9dbc483a8cda57adda1277d2832cba07ce78f79498e9a", size = 204887 },
]

[package.optional-dependencies]
autocomplete = [
    { name = "jedi" },
]

[[package]]
name = "deephaven-mcp-community"
source = { editable = "." }
dependencies = [
    { name = "aiofiles" },
    { name = "aiohttp" },
    { name = "autogen-ext", extra = ["mcp"] },
    { name = "mcp", extra = ["cli"] },
    { name = "pydeephaven" },
]

[package.optional-dependencies]
dev = [
    { name = "black" },
    { name = "deephaven-server" },
    { name = "isort" },
    { name = "mypy" },
    { name = "pre-commit" },
    { name = "pytest" },
    { name = "pytest-asyncio" },
    { name = "pytest-cov" },
    { name = "ruff" },
]
<<<<<<< HEAD
=======
test = [
    { name = "pytest" },
    { name = "pytest-asyncio" },
    { name = "pytest-cov" },
]
>>>>>>> 6c89a2bb

[package.metadata]
requires-dist = [
    { name = "aiofiles", specifier = ">=23.2.1" },
    { name = "aiohttp", specifier = ">=3.11.18" },
    { name = "autogen-ext", extras = ["mcp"], specifier = ">=0.5.4" },
    { name = "black", marker = "extra == 'dev'", specifier = ">=24.0.0" },
    { name = "deephaven-server", marker = "extra == 'dev'", specifier = ">=0.38.0" },
    { name = "isort", marker = "extra == 'dev'", specifier = ">=5.12.0" },
    { name = "mcp", extras = ["cli"], specifier = ">=1.6.0" },
    { name = "mypy", marker = "extra == 'dev'", specifier = ">=1.6.0" },
    { name = "pre-commit", marker = "extra == 'dev'", specifier = ">=3.4.0" },
    { name = "pydeephaven", specifier = ">=0.38.0" },
<<<<<<< HEAD
    { name = "pytest", marker = "extra == 'dev'", specifier = ">=7.4.0" },
    { name = "pytest-asyncio", marker = "extra == 'dev'", specifier = ">=0.21.1" },
    { name = "pytest-cov", marker = "extra == 'dev'", specifier = ">=4.1.0" },
    { name = "ruff", marker = "extra == 'dev'", specifier = ">=0.1.0" },
]
provides-extras = ["dev"]
=======
    { name = "pytest", marker = "extra == 'dev'", specifier = ">=8.0.0" },
    { name = "pytest", marker = "extra == 'test'", specifier = ">=8.0.0" },
    { name = "pytest-asyncio", marker = "extra == 'dev'", specifier = ">=0.23.0" },
    { name = "pytest-asyncio", marker = "extra == 'test'", specifier = ">=0.23.0" },
    { name = "pytest-cov", marker = "extra == 'dev'", specifier = ">=4.1.0" },
    { name = "pytest-cov", marker = "extra == 'test'", specifier = ">=4.1.0" },
    { name = "ruff", marker = "extra == 'dev'", specifier = ">=0.1.0" },
]
provides-extras = ["test", "dev"]
>>>>>>> 6c89a2bb

[[package]]
name = "deephaven-plugin"
version = "0.6.0"
source = { registry = "https://pypi.org/simple" }
sdist = { url = "https://files.pythonhosted.org/packages/3a/f7/daf94930569a8f1cba6fe43ea8a8bab9dc51a497c993d33caefaa2afea54/deephaven-plugin-0.6.0.tar.gz", hash = "sha256:07c6e16501e82cf8b92766f3f0d58fbc626317b3a29e3217dfe7428a2ab75629", size = 8418 }
wheels = [
    { url = "https://files.pythonhosted.org/packages/32/f2/c9a1053ba678fbfa0aa6398c68e674d3bfb3df16be1265054e6e8b149267/deephaven_plugin-0.6.0-py3-none-any.whl", hash = "sha256:2bcf31557f47f6c9d773b7f49c0396c327cc5e413c25c17ffd2cb3373d6dae32", size = 9493 },
]

[[package]]
name = "deephaven-server"
version = "0.38.0"
source = { registry = "https://pypi.org/simple" }
dependencies = [
    { name = "click" },
    { name = "deephaven-core", extra = ["autocomplete"] },
    { name = "java-utilities" },
    { name = "jpy" },
]
wheels = [
    { url = "https://files.pythonhosted.org/packages/b7/80/bdfb1c9f1488e754011e8500d708219c8862cb4d62a21eb3eb9abcf699f8/deephaven_server-0.38.0-py3-none-any.whl", hash = "sha256:494a4695b7d47bb9d6632b00240f77d3e58dbd4926abf35c7e61f273675c5880", size = 230271632 },
]

[[package]]
name = "deprecated"
version = "1.2.18"
source = { registry = "https://pypi.org/simple" }
dependencies = [
    { name = "wrapt" },
]
sdist = { url = "https://files.pythonhosted.org/packages/98/97/06afe62762c9a8a86af0cfb7bfdab22a43ad17138b07af5b1a58442690a2/deprecated-1.2.18.tar.gz", hash = "sha256:422b6f6d859da6f2ef57857761bfb392480502a64c3028ca9bbe86085d72115d", size = 2928744 }
wheels = [
    { url = "https://files.pythonhosted.org/packages/6e/c6/ac0b6c1e2d138f1002bcf799d330bd6d85084fece321e662a14223794041/Deprecated-1.2.18-py2.py3-none-any.whl", hash = "sha256:bd5011788200372a32418f888e326a09ff80d0214bd961147cfed01b5c018eec", size = 9998 },
]

[[package]]
name = "distlib"
version = "0.3.9"
source = { registry = "https://pypi.org/simple" }
sdist = { url = "https://files.pythonhosted.org/packages/0d/dd/1bec4c5ddb504ca60fc29472f3d27e8d4da1257a854e1d96742f15c1d02d/distlib-0.3.9.tar.gz", hash = "sha256:a60f20dea646b8a33f3e7772f74dc0b2d0772d2837ee1342a00645c81edf9403", size = 613923 }
wheels = [
    { url = "https://files.pythonhosted.org/packages/91/a1/cf2472db20f7ce4a6be1253a81cfdf85ad9c7885ffbed7047fb72c24cf87/distlib-0.3.9-py2.py3-none-any.whl", hash = "sha256:47f8c22fd27c27e25a65601af709b38e4f0a45ea4fc2e710f65755fa8caaaf87", size = 468973 },
]

[[package]]
name = "exceptiongroup"
version = "1.2.2"
source = { registry = "https://pypi.org/simple" }
sdist = { url = "https://files.pythonhosted.org/packages/09/35/2495c4ac46b980e4ca1f6ad6db102322ef3ad2410b79fdde159a4b0f3b92/exceptiongroup-1.2.2.tar.gz", hash = "sha256:47c2edf7c6738fafb49fd34290706d1a1a2f4d1c6df275526b62cbb4aa5393cc", size = 28883 }
wheels = [
    { url = "https://files.pythonhosted.org/packages/02/cc/b7e31358aac6ed1ef2bb790a9746ac2c69bcb3c8588b41616914eb106eaf/exceptiongroup-1.2.2-py3-none-any.whl", hash = "sha256:3111b9d131c238bec2f8f516e123e14ba243563fb135d3fe885990585aa7795b", size = 16453 },
]

[[package]]
name = "filelock"
version = "3.18.0"
source = { registry = "https://pypi.org/simple" }
sdist = { url = "https://files.pythonhosted.org/packages/0a/10/c23352565a6544bdc5353e0b15fc1c563352101f30e24bf500207a54df9a/filelock-3.18.0.tar.gz", hash = "sha256:adbc88eabb99d2fec8c9c1b229b171f18afa655400173ddc653d5d01501fb9f2", size = 18075 }
wheels = [
    { url = "https://files.pythonhosted.org/packages/4d/36/2a115987e2d8c300a974597416d9de88f2444426de9571f4b59b2cca3acc/filelock-3.18.0-py3-none-any.whl", hash = "sha256:c401f4f8377c4464e6db25fff06205fd89bdd83b65eb0488ed1b160f780e21de", size = 16215 },
]

[[package]]
name = "frozenlist"
version = "1.6.0"
source = { registry = "https://pypi.org/simple" }
sdist = { url = "https://files.pythonhosted.org/packages/ee/f4/d744cba2da59b5c1d88823cf9e8a6c74e4659e2b27604ed973be2a0bf5ab/frozenlist-1.6.0.tar.gz", hash = "sha256:b99655c32c1c8e06d111e7f41c06c29a5318cb1835df23a45518e02a47c63b68", size = 42831 }
wheels = [
    { url = "https://files.pythonhosted.org/packages/44/03/22e4eb297981d48468c3d9982ab6076b10895106d3039302a943bb60fd70/frozenlist-1.6.0-cp310-cp310-macosx_10_9_universal2.whl", hash = "sha256:e6e558ea1e47fd6fa8ac9ccdad403e5dd5ecc6ed8dda94343056fa4277d5c65e", size = 160584 },
    { url = "https://files.pythonhosted.org/packages/2b/b8/c213e35bcf1c20502c6fd491240b08cdd6ceec212ea54873f4cae99a51e4/frozenlist-1.6.0-cp310-cp310-macosx_10_9_x86_64.whl", hash = "sha256:f4b3cd7334a4bbc0c472164f3744562cb72d05002cc6fcf58adb104630bbc352", size = 124099 },
    { url = "https://files.pythonhosted.org/packages/2b/33/df17b921c2e37b971407b4045deeca6f6de7caf0103c43958da5e1b85e40/frozenlist-1.6.0-cp310-cp310-macosx_11_0_arm64.whl", hash = "sha256:9799257237d0479736e2b4c01ff26b5c7f7694ac9692a426cb717f3dc02fff9b", size = 122106 },
    { url = "https://files.pythonhosted.org/packages/8e/09/93f0293e8a95c05eea7cf9277fef8929fb4d0a2234ad9394cd2a6b6a6bb4/frozenlist-1.6.0-cp310-cp310-manylinux_2_17_aarch64.manylinux2014_aarch64.whl", hash = "sha256:f3a7bb0fe1f7a70fb5c6f497dc32619db7d2cdd53164af30ade2f34673f8b1fc", size = 287205 },
    { url = "https://files.pythonhosted.org/packages/5e/34/35612f6f1b1ae0f66a4058599687d8b39352ade8ed329df0890fb553ea1e/frozenlist-1.6.0-cp310-cp310-manylinux_2_17_armv7l.manylinux2014_armv7l.manylinux_2_31_armv7l.whl", hash = "sha256:36d2fc099229f1e4237f563b2a3e0ff7ccebc3999f729067ce4e64a97a7f2869", size = 295079 },
    { url = "https://files.pythonhosted.org/packages/e5/ca/51577ef6cc4ec818aab94a0034ef37808d9017c2e53158fef8834dbb3a07/frozenlist-1.6.0-cp310-cp310-manylinux_2_17_ppc64le.manylinux2014_ppc64le.whl", hash = "sha256:f27a9f9a86dcf00708be82359db8de86b80d029814e6693259befe82bb58a106", size = 308068 },
    { url = "https://files.pythonhosted.org/packages/36/27/c63a23863b9dcbd064560f0fea41b516bbbf4d2e8e7eec3ff880a96f0224/frozenlist-1.6.0-cp310-cp310-manylinux_2_17_s390x.manylinux2014_s390x.whl", hash = "sha256:75ecee69073312951244f11b8627e3700ec2bfe07ed24e3a685a5979f0412d24", size = 305640 },
    { url = "https://files.pythonhosted.org/packages/33/c2/91720b3562a6073ba604547a417c8d3bf5d33e4c8f1231f3f8ff6719e05c/frozenlist-1.6.0-cp310-cp310-manylinux_2_5_i686.manylinux1_i686.manylinux_2_17_i686.manylinux2014_i686.whl", hash = "sha256:f2c7d5aa19714b1b01a0f515d078a629e445e667b9da869a3cd0e6fe7dec78bd", size = 278509 },
    { url = "https://files.pythonhosted.org/packages/d0/6e/1b64671ab2fca1ebf32c5b500205724ac14c98b9bc1574b2ef55853f4d71/frozenlist-1.6.0-cp310-cp310-manylinux_2_5_x86_64.manylinux1_x86_64.manylinux_2_17_x86_64.manylinux2014_x86_64.whl", hash = "sha256:69bbd454f0fb23b51cadc9bdba616c9678e4114b6f9fa372d462ff2ed9323ec8", size = 287318 },
    { url = "https://files.pythonhosted.org/packages/66/30/589a8d8395d5ebe22a6b21262a4d32876df822c9a152e9f2919967bb8e1a/frozenlist-1.6.0-cp310-cp310-musllinux_1_2_aarch64.whl", hash = "sha256:7daa508e75613809c7a57136dec4871a21bca3080b3a8fc347c50b187df4f00c", size = 290923 },
    { url = "https://files.pythonhosted.org/packages/4d/e0/2bd0d2a4a7062b7e4b5aad621697cd3579e5d1c39d99f2833763d91e746d/frozenlist-1.6.0-cp310-cp310-musllinux_1_2_armv7l.whl", hash = "sha256:89ffdb799154fd4d7b85c56d5fa9d9ad48946619e0eb95755723fffa11022d75", size = 304847 },
    { url = "https://files.pythonhosted.org/packages/70/a0/a1a44204398a4b308c3ee1b7bf3bf56b9dcbcc4e61c890e038721d1498db/frozenlist-1.6.0-cp310-cp310-musllinux_1_2_i686.whl", hash = "sha256:920b6bd77d209931e4c263223381d63f76828bec574440f29eb497cf3394c249", size = 285580 },
    { url = "https://files.pythonhosted.org/packages/78/ed/3862bc9abe05839a6a5f5bab8b6bbdf0fc9369505cb77cd15b8c8948f6a0/frozenlist-1.6.0-cp310-cp310-musllinux_1_2_ppc64le.whl", hash = "sha256:d3ceb265249fb401702fce3792e6b44c1166b9319737d21495d3611028d95769", size = 304033 },
    { url = "https://files.pythonhosted.org/packages/2c/9c/1c48454a9e1daf810aa6d977626c894b406651ca79d722fce0f13c7424f1/frozenlist-1.6.0-cp310-cp310-musllinux_1_2_s390x.whl", hash = "sha256:52021b528f1571f98a7d4258c58aa8d4b1a96d4f01d00d51f1089f2e0323cb02", size = 307566 },
    { url = "https://files.pythonhosted.org/packages/35/ef/cb43655c21f1bad5c42bcd540095bba6af78bf1e474b19367f6fd67d029d/frozenlist-1.6.0-cp310-cp310-musllinux_1_2_x86_64.whl", hash = "sha256:0f2ca7810b809ed0f1917293050163c7654cefc57a49f337d5cd9de717b8fad3", size = 295354 },
    { url = "https://files.pythonhosted.org/packages/9f/59/d8069a688a0f54a968c73300d6013e4786b029bfec308664094130dcea66/frozenlist-1.6.0-cp310-cp310-win32.whl", hash = "sha256:0e6f8653acb82e15e5443dba415fb62a8732b68fe09936bb6d388c725b57f812", size = 115586 },
    { url = "https://files.pythonhosted.org/packages/f9/a6/8f0cef021912ba7aa3b9920fe0a4557f6e85c41bbf71bb568cd744828df5/frozenlist-1.6.0-cp310-cp310-win_amd64.whl", hash = "sha256:f1a39819a5a3e84304cd286e3dc62a549fe60985415851b3337b6f5cc91907f1", size = 120845 },
    { url = "https://files.pythonhosted.org/packages/53/b5/bc883b5296ec902115c00be161da93bf661199c465ec4c483feec6ea4c32/frozenlist-1.6.0-cp311-cp311-macosx_10_9_universal2.whl", hash = "sha256:ae8337990e7a45683548ffb2fee1af2f1ed08169284cd829cdd9a7fa7470530d", size = 160912 },
    { url = "https://files.pythonhosted.org/packages/6f/93/51b058b563d0704b39c56baa222828043aafcac17fd3734bec5dbeb619b1/frozenlist-1.6.0-cp311-cp311-macosx_10_9_x86_64.whl", hash = "sha256:8c952f69dd524558694818a461855f35d36cc7f5c0adddce37e962c85d06eac0", size = 124315 },
    { url = "https://files.pythonhosted.org/packages/c9/e0/46cd35219428d350558b874d595e132d1c17a9471a1bd0d01d518a261e7c/frozenlist-1.6.0-cp311-cp311-macosx_11_0_arm64.whl", hash = "sha256:8f5fef13136c4e2dee91bfb9a44e236fff78fc2cd9f838eddfc470c3d7d90afe", size = 122230 },
    { url = "https://files.pythonhosted.org/packages/d1/0f/7ad2ce928ad06d6dd26a61812b959ded573d3e9d0ee6109d96c2be7172e9/frozenlist-1.6.0-cp311-cp311-manylinux_2_17_aarch64.manylinux2014_aarch64.whl", hash = "sha256:716bbba09611b4663ecbb7cd022f640759af8259e12a6ca939c0a6acd49eedba", size = 314842 },
    { url = "https://files.pythonhosted.org/packages/34/76/98cbbd8a20a5c3359a2004ae5e5b216af84a150ccbad67c8f8f30fb2ea91/frozenlist-1.6.0-cp311-cp311-manylinux_2_17_armv7l.manylinux2014_armv7l.manylinux_2_31_armv7l.whl", hash = "sha256:7b8c4dc422c1a3ffc550b465090e53b0bf4839047f3e436a34172ac67c45d595", size = 304919 },
    { url = "https://files.pythonhosted.org/packages/9a/fa/258e771ce3a44348c05e6b01dffc2bc67603fba95761458c238cd09a2c77/frozenlist-1.6.0-cp311-cp311-manylinux_2_17_ppc64le.manylinux2014_ppc64le.whl", hash = "sha256:b11534872256e1666116f6587a1592ef395a98b54476addb5e8d352925cb5d4a", size = 324074 },
    { url = "https://files.pythonhosted.org/packages/d5/a4/047d861fd8c538210e12b208c0479912273f991356b6bdee7ea8356b07c9/frozenlist-1.6.0-cp311-cp311-manylinux_2_17_s390x.manylinux2014_s390x.whl", hash = "sha256:1c6eceb88aaf7221f75be6ab498dc622a151f5f88d536661af3ffc486245a626", size = 321292 },
    { url = "https://files.pythonhosted.org/packages/c0/25/cfec8af758b4525676cabd36efcaf7102c1348a776c0d1ad046b8a7cdc65/frozenlist-1.6.0-cp311-cp311-manylinux_2_5_i686.manylinux1_i686.manylinux_2_17_i686.manylinux2014_i686.whl", hash = "sha256:62c828a5b195570eb4b37369fcbbd58e96c905768d53a44d13044355647838ff", size = 301569 },
    { url = "https://files.pythonhosted.org/packages/87/2f/0c819372fa9f0c07b153124bf58683b8d0ca7bb73ea5ccde9b9ef1745beb/frozenlist-1.6.0-cp311-cp311-manylinux_2_5_x86_64.manylinux1_x86_64.manylinux_2_17_x86_64.manylinux2014_x86_64.whl", hash = "sha256:e1c6bd2c6399920c9622362ce95a7d74e7f9af9bfec05fff91b8ce4b9647845a", size = 313625 },
    { url = "https://files.pythonhosted.org/packages/50/5f/f0cf8b0fdedffdb76b3745aa13d5dbe404d63493cc211ce8250f2025307f/frozenlist-1.6.0-cp311-cp311-musllinux_1_2_aarch64.whl", hash = "sha256:49ba23817781e22fcbd45fd9ff2b9b8cdb7b16a42a4851ab8025cae7b22e96d0", size = 312523 },
    { url = "https://files.pythonhosted.org/packages/e1/6c/38c49108491272d3e84125bbabf2c2d0b304899b52f49f0539deb26ad18d/frozenlist-1.6.0-cp311-cp311-musllinux_1_2_armv7l.whl", hash = "sha256:431ef6937ae0f853143e2ca67d6da76c083e8b1fe3df0e96f3802fd37626e606", size = 322657 },
    { url = "https://files.pythonhosted.org/packages/bd/4b/3bd3bad5be06a9d1b04b1c22be80b5fe65b502992d62fab4bdb25d9366ee/frozenlist-1.6.0-cp311-cp311-musllinux_1_2_i686.whl", hash = "sha256:9d124b38b3c299ca68433597ee26b7819209cb8a3a9ea761dfe9db3a04bba584", size = 303414 },
    { url = "https://files.pythonhosted.org/packages/5b/89/7e225a30bef6e85dbfe22622c24afe932e9444de3b40d58b1ea589a14ef8/frozenlist-1.6.0-cp311-cp311-musllinux_1_2_ppc64le.whl", hash = "sha256:118e97556306402e2b010da1ef21ea70cb6d6122e580da64c056b96f524fbd6a", size = 320321 },
    { url = "https://files.pythonhosted.org/packages/22/72/7e3acef4dd9e86366cb8f4d8f28e852c2b7e116927e9722b31a6f71ea4b0/frozenlist-1.6.0-cp311-cp311-musllinux_1_2_s390x.whl", hash = "sha256:fb3b309f1d4086b5533cf7bbcf3f956f0ae6469664522f1bde4feed26fba60f1", size = 323975 },
    { url = "https://files.pythonhosted.org/packages/d8/85/e5da03d20507e13c66ce612c9792b76811b7a43e3320cce42d95b85ac755/frozenlist-1.6.0-cp311-cp311-musllinux_1_2_x86_64.whl", hash = "sha256:54dece0d21dce4fdb188a1ffc555926adf1d1c516e493c2914d7c370e454bc9e", size = 316553 },
    { url = "https://files.pythonhosted.org/packages/ac/8e/6c609cbd0580ae8a0661c408149f196aade7d325b1ae7adc930501b81acb/frozenlist-1.6.0-cp311-cp311-win32.whl", hash = "sha256:654e4ba1d0b2154ca2f096bed27461cf6160bc7f504a7f9a9ef447c293caf860", size = 115511 },
    { url = "https://files.pythonhosted.org/packages/f2/13/a84804cfde6de12d44ed48ecbf777ba62b12ff09e761f76cdd1ff9e14bb1/frozenlist-1.6.0-cp311-cp311-win_amd64.whl", hash = "sha256:3e911391bffdb806001002c1f860787542f45916c3baf764264a52765d5a5603", size = 120863 },
    { url = "https://files.pythonhosted.org/packages/9c/8a/289b7d0de2fbac832ea80944d809759976f661557a38bb8e77db5d9f79b7/frozenlist-1.6.0-cp312-cp312-macosx_10_13_universal2.whl", hash = "sha256:c5b9e42ace7d95bf41e19b87cec8f262c41d3510d8ad7514ab3862ea2197bfb1", size = 160193 },
    { url = "https://files.pythonhosted.org/packages/19/80/2fd17d322aec7f430549f0669f599997174f93ee17929ea5b92781ec902c/frozenlist-1.6.0-cp312-cp312-macosx_10_13_x86_64.whl", hash = "sha256:ca9973735ce9f770d24d5484dcb42f68f135351c2fc81a7a9369e48cf2998a29", size = 123831 },
    { url = "https://files.pythonhosted.org/packages/99/06/f5812da431273f78c6543e0b2f7de67dfd65eb0a433978b2c9c63d2205e4/frozenlist-1.6.0-cp312-cp312-macosx_11_0_arm64.whl", hash = "sha256:6ac40ec76041c67b928ca8aaffba15c2b2ee3f5ae8d0cb0617b5e63ec119ca25", size = 121862 },
    { url = "https://files.pythonhosted.org/packages/d0/31/9e61c6b5fc493cf24d54881731204d27105234d09878be1a5983182cc4a5/frozenlist-1.6.0-cp312-cp312-manylinux_2_17_aarch64.manylinux2014_aarch64.whl", hash = "sha256:95b7a8a3180dfb280eb044fdec562f9b461614c0ef21669aea6f1d3dac6ee576", size = 316361 },
    { url = "https://files.pythonhosted.org/packages/9d/55/22ca9362d4f0222324981470fd50192be200154d51509ee6eb9baa148e96/frozenlist-1.6.0-cp312-cp312-manylinux_2_17_armv7l.manylinux2014_armv7l.manylinux_2_31_armv7l.whl", hash = "sha256:c444d824e22da6c9291886d80c7d00c444981a72686e2b59d38b285617cb52c8", size = 307115 },
    { url = "https://files.pythonhosted.org/packages/ae/39/4fff42920a57794881e7bb3898dc7f5f539261711ea411b43bba3cde8b79/frozenlist-1.6.0-cp312-cp312-manylinux_2_17_ppc64le.manylinux2014_ppc64le.whl", hash = "sha256:bb52c8166499a8150bfd38478248572c924c003cbb45fe3bcd348e5ac7c000f9", size = 322505 },
    { url = "https://files.pythonhosted.org/packages/55/f2/88c41f374c1e4cf0092a5459e5f3d6a1e17ed274c98087a76487783df90c/frozenlist-1.6.0-cp312-cp312-manylinux_2_17_s390x.manylinux2014_s390x.whl", hash = "sha256:b35298b2db9c2468106278537ee529719228950a5fdda686582f68f247d1dc6e", size = 322666 },
    { url = "https://files.pythonhosted.org/packages/75/51/034eeb75afdf3fd03997856195b500722c0b1a50716664cde64e28299c4b/frozenlist-1.6.0-cp312-cp312-manylinux_2_5_i686.manylinux1_i686.manylinux_2_17_i686.manylinux2014_i686.whl", hash = "sha256:d108e2d070034f9d57210f22fefd22ea0d04609fc97c5f7f5a686b3471028590", size = 302119 },
    { url = "https://files.pythonhosted.org/packages/2b/a6/564ecde55ee633270a793999ef4fd1d2c2b32b5a7eec903b1012cb7c5143/frozenlist-1.6.0-cp312-cp312-manylinux_2_5_x86_64.manylinux1_x86_64.manylinux_2_17_x86_64.manylinux2014_x86_64.whl", hash = "sha256:4e1be9111cb6756868ac242b3c2bd1f09d9aea09846e4f5c23715e7afb647103", size = 316226 },
    { url = "https://files.pythonhosted.org/packages/f1/c8/6c0682c32377f402b8a6174fb16378b683cf6379ab4d2827c580892ab3c7/frozenlist-1.6.0-cp312-cp312-musllinux_1_2_aarch64.whl", hash = "sha256:94bb451c664415f02f07eef4ece976a2c65dcbab9c2f1705b7031a3a75349d8c", size = 312788 },
    { url = "https://files.pythonhosted.org/packages/b6/b8/10fbec38f82c5d163ca1750bfff4ede69713badf236a016781cf1f10a0f0/frozenlist-1.6.0-cp312-cp312-musllinux_1_2_armv7l.whl", hash = "sha256:d1a686d0b0949182b8faddea596f3fc11f44768d1f74d4cad70213b2e139d821", size = 325914 },
    { url = "https://files.pythonhosted.org/packages/62/ca/2bf4f3a1bd40cdedd301e6ecfdbb291080d5afc5f9ce350c0739f773d6b9/frozenlist-1.6.0-cp312-cp312-musllinux_1_2_i686.whl", hash = "sha256:ea8e59105d802c5a38bdbe7362822c522230b3faba2aa35c0fa1765239b7dd70", size = 305283 },
    { url = "https://files.pythonhosted.org/packages/09/64/20cc13ccf94abc2a1f482f74ad210703dc78a590d0b805af1c9aa67f76f9/frozenlist-1.6.0-cp312-cp312-musllinux_1_2_ppc64le.whl", hash = "sha256:abc4e880a9b920bc5020bf6a431a6bb40589d9bca3975c980495f63632e8382f", size = 319264 },
    { url = "https://files.pythonhosted.org/packages/20/ff/86c6a2bbe98cfc231519f5e6d712a0898488ceac804a917ce014f32e68f6/frozenlist-1.6.0-cp312-cp312-musllinux_1_2_s390x.whl", hash = "sha256:9a79713adfe28830f27a3c62f6b5406c37376c892b05ae070906f07ae4487046", size = 326482 },
    { url = "https://files.pythonhosted.org/packages/2f/da/8e381f66367d79adca245d1d71527aac774e30e291d41ef161ce2d80c38e/frozenlist-1.6.0-cp312-cp312-musllinux_1_2_x86_64.whl", hash = "sha256:9a0318c2068e217a8f5e3b85e35899f5a19e97141a45bb925bb357cfe1daf770", size = 318248 },
    { url = "https://files.pythonhosted.org/packages/39/24/1a1976563fb476ab6f0fa9fefaac7616a4361dbe0461324f9fd7bf425dbe/frozenlist-1.6.0-cp312-cp312-win32.whl", hash = "sha256:853ac025092a24bb3bf09ae87f9127de9fe6e0c345614ac92536577cf956dfcc", size = 115161 },
    { url = "https://files.pythonhosted.org/packages/80/2e/fb4ed62a65f8cd66044706b1013f0010930d8cbb0729a2219561ea075434/frozenlist-1.6.0-cp312-cp312-win_amd64.whl", hash = "sha256:2bdfe2d7e6c9281c6e55523acd6c2bf77963cb422fdc7d142fb0cb6621b66878", size = 120548 },
    { url = "https://files.pythonhosted.org/packages/6f/e5/04c7090c514d96ca00887932417f04343ab94904a56ab7f57861bf63652d/frozenlist-1.6.0-cp313-cp313-macosx_10_13_universal2.whl", hash = "sha256:1d7fb014fe0fbfee3efd6a94fc635aeaa68e5e1720fe9e57357f2e2c6e1a647e", size = 158182 },
    { url = "https://files.pythonhosted.org/packages/e9/8f/60d0555c61eec855783a6356268314d204137f5e0c53b59ae2fc28938c99/frozenlist-1.6.0-cp313-cp313-macosx_10_13_x86_64.whl", hash = "sha256:01bcaa305a0fdad12745502bfd16a1c75b14558dabae226852f9159364573117", size = 122838 },
    { url = "https://files.pythonhosted.org/packages/5a/a7/d0ec890e3665b4b3b7c05dc80e477ed8dc2e2e77719368e78e2cd9fec9c8/frozenlist-1.6.0-cp313-cp313-macosx_11_0_arm64.whl", hash = "sha256:8b314faa3051a6d45da196a2c495e922f987dc848e967d8cfeaee8a0328b1cd4", size = 120980 },
    { url = "https://files.pythonhosted.org/packages/cc/19/9b355a5e7a8eba903a008579964192c3e427444752f20b2144b10bb336df/frozenlist-1.6.0-cp313-cp313-manylinux_2_17_aarch64.manylinux2014_aarch64.whl", hash = "sha256:da62fecac21a3ee10463d153549d8db87549a5e77eefb8c91ac84bb42bb1e4e3", size = 305463 },
    { url = "https://files.pythonhosted.org/packages/9c/8d/5b4c758c2550131d66935ef2fa700ada2461c08866aef4229ae1554b93ca/frozenlist-1.6.0-cp313-cp313-manylinux_2_17_armv7l.manylinux2014_armv7l.manylinux_2_31_armv7l.whl", hash = "sha256:d1eb89bf3454e2132e046f9599fbcf0a4483ed43b40f545551a39316d0201cd1", size = 297985 },
    { url = "https://files.pythonhosted.org/packages/48/2c/537ec09e032b5865715726b2d1d9813e6589b571d34d01550c7aeaad7e53/frozenlist-1.6.0-cp313-cp313-manylinux_2_17_ppc64le.manylinux2014_ppc64le.whl", hash = "sha256:d18689b40cb3936acd971f663ccb8e2589c45db5e2c5f07e0ec6207664029a9c", size = 311188 },
    { url = "https://files.pythonhosted.org/packages/31/2f/1aa74b33f74d54817055de9a4961eff798f066cdc6f67591905d4fc82a84/frozenlist-1.6.0-cp313-cp313-manylinux_2_17_s390x.manylinux2014_s390x.whl", hash = "sha256:e67ddb0749ed066b1a03fba812e2dcae791dd50e5da03be50b6a14d0c1a9ee45", size = 311874 },
    { url = "https://files.pythonhosted.org/packages/bf/f0/cfec18838f13ebf4b37cfebc8649db5ea71a1b25dacd691444a10729776c/frozenlist-1.6.0-cp313-cp313-manylinux_2_5_i686.manylinux1_i686.manylinux_2_17_i686.manylinux2014_i686.whl", hash = "sha256:fc5e64626e6682638d6e44398c9baf1d6ce6bc236d40b4b57255c9d3f9761f1f", size = 291897 },
    { url = "https://files.pythonhosted.org/packages/ea/a5/deb39325cbbea6cd0a46db8ccd76150ae2fcbe60d63243d9df4a0b8c3205/frozenlist-1.6.0-cp313-cp313-manylinux_2_5_x86_64.manylinux1_x86_64.manylinux_2_17_x86_64.manylinux2014_x86_64.whl", hash = "sha256:437cfd39564744ae32ad5929e55b18ebd88817f9180e4cc05e7d53b75f79ce85", size = 305799 },
    { url = "https://files.pythonhosted.org/packages/78/22/6ddec55c5243a59f605e4280f10cee8c95a449f81e40117163383829c241/frozenlist-1.6.0-cp313-cp313-musllinux_1_2_aarch64.whl", hash = "sha256:62dd7df78e74d924952e2feb7357d826af8d2f307557a779d14ddf94d7311be8", size = 302804 },
    { url = "https://files.pythonhosted.org/packages/5d/b7/d9ca9bab87f28855063c4d202936800219e39db9e46f9fb004d521152623/frozenlist-1.6.0-cp313-cp313-musllinux_1_2_armv7l.whl", hash = "sha256:a66781d7e4cddcbbcfd64de3d41a61d6bdde370fc2e38623f30b2bd539e84a9f", size = 316404 },
    { url = "https://files.pythonhosted.org/packages/a6/3a/1255305db7874d0b9eddb4fe4a27469e1fb63720f1fc6d325a5118492d18/frozenlist-1.6.0-cp313-cp313-musllinux_1_2_i686.whl", hash = "sha256:482fe06e9a3fffbcd41950f9d890034b4a54395c60b5e61fae875d37a699813f", size = 295572 },
    { url = "https://files.pythonhosted.org/packages/2a/f2/8d38eeee39a0e3a91b75867cc102159ecccf441deb6ddf67be96d3410b84/frozenlist-1.6.0-cp313-cp313-musllinux_1_2_ppc64le.whl", hash = "sha256:e4f9373c500dfc02feea39f7a56e4f543e670212102cc2eeb51d3a99c7ffbde6", size = 307601 },
    { url = "https://files.pythonhosted.org/packages/38/04/80ec8e6b92f61ef085422d7b196822820404f940950dde5b2e367bede8bc/frozenlist-1.6.0-cp313-cp313-musllinux_1_2_s390x.whl", hash = "sha256:e69bb81de06827147b7bfbaeb284d85219fa92d9f097e32cc73675f279d70188", size = 314232 },
    { url = "https://files.pythonhosted.org/packages/3a/58/93b41fb23e75f38f453ae92a2f987274c64637c450285577bd81c599b715/frozenlist-1.6.0-cp313-cp313-musllinux_1_2_x86_64.whl", hash = "sha256:7613d9977d2ab4a9141dde4a149f4357e4065949674c5649f920fec86ecb393e", size = 308187 },
    { url = "https://files.pythonhosted.org/packages/6a/a2/e64df5c5aa36ab3dee5a40d254f3e471bb0603c225f81664267281c46a2d/frozenlist-1.6.0-cp313-cp313-win32.whl", hash = "sha256:4def87ef6d90429f777c9d9de3961679abf938cb6b7b63d4a7eb8a268babfce4", size = 114772 },
    { url = "https://files.pythonhosted.org/packages/a0/77/fead27441e749b2d574bb73d693530d59d520d4b9e9679b8e3cb779d37f2/frozenlist-1.6.0-cp313-cp313-win_amd64.whl", hash = "sha256:37a8a52c3dfff01515e9bbbee0e6063181362f9de3db2ccf9bc96189b557cbfd", size = 119847 },
    { url = "https://files.pythonhosted.org/packages/df/bd/cc6d934991c1e5d9cafda83dfdc52f987c7b28343686aef2e58a9cf89f20/frozenlist-1.6.0-cp313-cp313t-macosx_10_13_universal2.whl", hash = "sha256:46138f5a0773d064ff663d273b309b696293d7a7c00a0994c5c13a5078134b64", size = 174937 },
    { url = "https://files.pythonhosted.org/packages/f2/a2/daf945f335abdbfdd5993e9dc348ef4507436936ab3c26d7cfe72f4843bf/frozenlist-1.6.0-cp313-cp313t-macosx_10_13_x86_64.whl", hash = "sha256:f88bc0a2b9c2a835cb888b32246c27cdab5740059fb3688852bf91e915399b91", size = 136029 },
    { url = "https://files.pythonhosted.org/packages/51/65/4c3145f237a31247c3429e1c94c384d053f69b52110a0d04bfc8afc55fb2/frozenlist-1.6.0-cp313-cp313t-macosx_11_0_arm64.whl", hash = "sha256:777704c1d7655b802c7850255639672e90e81ad6fa42b99ce5ed3fbf45e338dd", size = 134831 },
    { url = "https://files.pythonhosted.org/packages/77/38/03d316507d8dea84dfb99bdd515ea245628af964b2bf57759e3c9205cc5e/frozenlist-1.6.0-cp313-cp313t-manylinux_2_17_aarch64.manylinux2014_aarch64.whl", hash = "sha256:85ef8d41764c7de0dcdaf64f733a27352248493a85a80661f3c678acd27e31f2", size = 392981 },
    { url = "https://files.pythonhosted.org/packages/37/02/46285ef9828f318ba400a51d5bb616ded38db8466836a9cfa39f3903260b/frozenlist-1.6.0-cp313-cp313t-manylinux_2_17_armv7l.manylinux2014_armv7l.manylinux_2_31_armv7l.whl", hash = "sha256:da5cb36623f2b846fb25009d9d9215322318ff1c63403075f812b3b2876c8506", size = 371999 },
    { url = "https://files.pythonhosted.org/packages/0d/64/1212fea37a112c3c5c05bfb5f0a81af4836ce349e69be75af93f99644da9/frozenlist-1.6.0-cp313-cp313t-manylinux_2_17_ppc64le.manylinux2014_ppc64le.whl", hash = "sha256:cbb56587a16cf0fb8acd19e90ff9924979ac1431baea8681712716a8337577b0", size = 392200 },
    { url = "https://files.pythonhosted.org/packages/81/ce/9a6ea1763e3366e44a5208f76bf37c76c5da570772375e4d0be85180e588/frozenlist-1.6.0-cp313-cp313t-manylinux_2_17_s390x.manylinux2014_s390x.whl", hash = "sha256:c6154c3ba59cda3f954c6333025369e42c3acd0c6e8b6ce31eb5c5b8116c07e0", size = 390134 },
    { url = "https://files.pythonhosted.org/packages/bc/36/939738b0b495b2c6d0c39ba51563e453232813042a8d908b8f9544296c29/frozenlist-1.6.0-cp313-cp313t-manylinux_2_5_i686.manylinux1_i686.manylinux_2_17_i686.manylinux2014_i686.whl", hash = "sha256:2e8246877afa3f1ae5c979fe85f567d220f86a50dc6c493b9b7d8191181ae01e", size = 365208 },
    { url = "https://files.pythonhosted.org/packages/b4/8b/939e62e93c63409949c25220d1ba8e88e3960f8ef6a8d9ede8f94b459d27/frozenlist-1.6.0-cp313-cp313t-manylinux_2_5_x86_64.manylinux1_x86_64.manylinux_2_17_x86_64.manylinux2014_x86_64.whl", hash = "sha256:7b0f6cce16306d2e117cf9db71ab3a9e8878a28176aeaf0dbe35248d97b28d0c", size = 385548 },
    { url = "https://files.pythonhosted.org/packages/62/38/22d2873c90102e06a7c5a3a5b82ca47e393c6079413e8a75c72bff067fa8/frozenlist-1.6.0-cp313-cp313t-musllinux_1_2_aarch64.whl", hash = "sha256:1b8e8cd8032ba266f91136d7105706ad57770f3522eac4a111d77ac126a25a9b", size = 391123 },
    { url = "https://files.pythonhosted.org/packages/44/78/63aaaf533ee0701549500f6d819be092c6065cb5c577edb70c09df74d5d0/frozenlist-1.6.0-cp313-cp313t-musllinux_1_2_armv7l.whl", hash = "sha256:e2ada1d8515d3ea5378c018a5f6d14b4994d4036591a52ceaf1a1549dec8e1ad", size = 394199 },
    { url = "https://files.pythonhosted.org/packages/54/45/71a6b48981d429e8fbcc08454dc99c4c2639865a646d549812883e9c9dd3/frozenlist-1.6.0-cp313-cp313t-musllinux_1_2_i686.whl", hash = "sha256:cdb2c7f071e4026c19a3e32b93a09e59b12000751fc9b0b7758da899e657d215", size = 373854 },
    { url = "https://files.pythonhosted.org/packages/3f/f3/dbf2a5e11736ea81a66e37288bf9f881143a7822b288a992579ba1b4204d/frozenlist-1.6.0-cp313-cp313t-musllinux_1_2_ppc64le.whl", hash = "sha256:03572933a1969a6d6ab509d509e5af82ef80d4a5d4e1e9f2e1cdd22c77a3f4d2", size = 395412 },
    { url = "https://files.pythonhosted.org/packages/b3/f1/c63166806b331f05104d8ea385c4acd511598568b1f3e4e8297ca54f2676/frozenlist-1.6.0-cp313-cp313t-musllinux_1_2_s390x.whl", hash = "sha256:77effc978947548b676c54bbd6a08992759ea6f410d4987d69feea9cd0919911", size = 394936 },
    { url = "https://files.pythonhosted.org/packages/ef/ea/4f3e69e179a430473eaa1a75ff986526571215fefc6b9281cdc1f09a4eb8/frozenlist-1.6.0-cp313-cp313t-musllinux_1_2_x86_64.whl", hash = "sha256:a2bda8be77660ad4089caf2223fdbd6db1858462c4b85b67fbfa22102021e497", size = 391459 },
    { url = "https://files.pythonhosted.org/packages/d3/c3/0fc2c97dea550df9afd072a37c1e95421652e3206bbeaa02378b24c2b480/frozenlist-1.6.0-cp313-cp313t-win32.whl", hash = "sha256:a4d96dc5bcdbd834ec6b0f91027817214216b5b30316494d2b1aebffb87c534f", size = 128797 },
    { url = "https://files.pythonhosted.org/packages/ae/f5/79c9320c5656b1965634fe4be9c82b12a3305bdbc58ad9cb941131107b20/frozenlist-1.6.0-cp313-cp313t-win_amd64.whl", hash = "sha256:e18036cb4caa17ea151fd5f3d70be9d354c99eb8cf817a3ccde8a7873b074348", size = 134709 },
    { url = "https://files.pythonhosted.org/packages/71/3e/b04a0adda73bd52b390d730071c0d577073d3d26740ee1bad25c3ad0f37b/frozenlist-1.6.0-py3-none-any.whl", hash = "sha256:535eec9987adb04701266b92745d6cdcef2e77669299359c3009c3404dd5d191", size = 12404 },
]

[[package]]
name = "grpcio"
version = "1.71.0"
source = { registry = "https://pypi.org/simple" }
sdist = { url = "https://files.pythonhosted.org/packages/1c/95/aa11fc09a85d91fbc7dd405dcb2a1e0256989d67bf89fa65ae24b3ba105a/grpcio-1.71.0.tar.gz", hash = "sha256:2b85f7820475ad3edec209d3d89a7909ada16caab05d3f2e08a7e8ae3200a55c", size = 12549828 }
wheels = [
    { url = "https://files.pythonhosted.org/packages/7c/c5/ef610b3f988cc0cc67b765f72b8e2db06a1db14e65acb5ae7810a6b7042e/grpcio-1.71.0-cp310-cp310-linux_armv7l.whl", hash = "sha256:c200cb6f2393468142eb50ab19613229dcc7829b5ccee8b658a36005f6669fdd", size = 5210643 },
    { url = "https://files.pythonhosted.org/packages/bf/de/c84293c961622df302c0d5d07ec6e2d4cd3874ea42f602be2df09c4ad44f/grpcio-1.71.0-cp310-cp310-macosx_12_0_universal2.whl", hash = "sha256:b2266862c5ad664a380fbbcdbdb8289d71464c42a8c29053820ee78ba0119e5d", size = 11308962 },
    { url = "https://files.pythonhosted.org/packages/7c/38/04c9e0dc8c904570c80faa1f1349b190b63e45d6b2782ec8567b050efa9d/grpcio-1.71.0-cp310-cp310-manylinux_2_17_aarch64.whl", hash = "sha256:0ab8b2864396663a5b0b0d6d79495657ae85fa37dcb6498a2669d067c65c11ea", size = 5699236 },
    { url = "https://files.pythonhosted.org/packages/95/96/e7be331d1298fa605ea7c9ceafc931490edd3d5b33c4f695f1a0667f3491/grpcio-1.71.0-cp310-cp310-manylinux_2_17_i686.manylinux2014_i686.whl", hash = "sha256:c30f393f9d5ff00a71bb56de4aa75b8fe91b161aeb61d39528db6b768d7eac69", size = 6339767 },
    { url = "https://files.pythonhosted.org/packages/5d/b7/7e7b7bb6bb18baf156fd4f2f5b254150dcdd6cbf0def1ee427a2fb2bfc4d/grpcio-1.71.0-cp310-cp310-manylinux_2_17_x86_64.manylinux2014_x86_64.whl", hash = "sha256:f250ff44843d9a0615e350c77f890082102a0318d66a99540f54769c8766ab73", size = 5943028 },
    { url = "https://files.pythonhosted.org/packages/13/aa/5fb756175995aeb47238d706530772d9a7ac8e73bcca1b47dc145d02c95f/grpcio-1.71.0-cp310-cp310-musllinux_1_1_aarch64.whl", hash = "sha256:e6d8de076528f7c43a2f576bc311799f89d795aa6c9b637377cc2b1616473804", size = 6031841 },
    { url = "https://files.pythonhosted.org/packages/54/93/172783e01eed61f7f180617b7fa4470f504e383e32af2587f664576a7101/grpcio-1.71.0-cp310-cp310-musllinux_1_1_i686.whl", hash = "sha256:9b91879d6da1605811ebc60d21ab6a7e4bae6c35f6b63a061d61eb818c8168f6", size = 6651039 },
    { url = "https://files.pythonhosted.org/packages/6f/99/62654b220a27ed46d3313252214f4bc66261143dc9b58004085cd0646753/grpcio-1.71.0-cp310-cp310-musllinux_1_1_x86_64.whl", hash = "sha256:f71574afdf944e6652203cd1badcda195b2a27d9c83e6d88dc1ce3cfb73b31a5", size = 6198465 },
    { url = "https://files.pythonhosted.org/packages/68/35/96116de833b330abe4412cc94edc68f99ed2fa3e39d8713ff307b3799e81/grpcio-1.71.0-cp310-cp310-win32.whl", hash = "sha256:8997d6785e93308f277884ee6899ba63baafa0dfb4729748200fcc537858a509", size = 3620382 },
    { url = "https://files.pythonhosted.org/packages/b7/09/f32ef637e386f3f2c02effac49699229fa560ce9007682d24e9e212d2eb4/grpcio-1.71.0-cp310-cp310-win_amd64.whl", hash = "sha256:7d6ac9481d9d0d129224f6d5934d5832c4b1cddb96b59e7eba8416868909786a", size = 4280302 },
    { url = "https://files.pythonhosted.org/packages/63/04/a085f3ad4133426f6da8c1becf0749872a49feb625a407a2e864ded3fb12/grpcio-1.71.0-cp311-cp311-linux_armv7l.whl", hash = "sha256:d6aa986318c36508dc1d5001a3ff169a15b99b9f96ef5e98e13522c506b37eef", size = 5210453 },
    { url = "https://files.pythonhosted.org/packages/b4/d5/0bc53ed33ba458de95020970e2c22aa8027b26cc84f98bea7fcad5d695d1/grpcio-1.71.0-cp311-cp311-macosx_10_14_universal2.whl", hash = "sha256:d2c170247315f2d7e5798a22358e982ad6eeb68fa20cf7a820bb74c11f0736e7", size = 11347567 },
    { url = "https://files.pythonhosted.org/packages/e3/6d/ce334f7e7a58572335ccd61154d808fe681a4c5e951f8a1ff68f5a6e47ce/grpcio-1.71.0-cp311-cp311-manylinux_2_17_aarch64.whl", hash = "sha256:e6f83a583ed0a5b08c5bc7a3fe860bb3c2eac1f03f1f63e0bc2091325605d2b7", size = 5696067 },
    { url = "https://files.pythonhosted.org/packages/05/4a/80befd0b8b1dc2b9ac5337e57473354d81be938f87132e147c4a24a581bd/grpcio-1.71.0-cp311-cp311-manylinux_2_17_i686.manylinux2014_i686.whl", hash = "sha256:4be74ddeeb92cc87190e0e376dbc8fc7736dbb6d3d454f2fa1f5be1dee26b9d7", size = 6348377 },
    { url = "https://files.pythonhosted.org/packages/c7/67/cbd63c485051eb78663355d9efd1b896cfb50d4a220581ec2cb9a15cd750/grpcio-1.71.0-cp311-cp311-manylinux_2_17_x86_64.manylinux2014_x86_64.whl", hash = "sha256:4dd0dfbe4d5eb1fcfec9490ca13f82b089a309dc3678e2edabc144051270a66e", size = 5940407 },
    { url = "https://files.pythonhosted.org/packages/98/4b/7a11aa4326d7faa499f764eaf8a9b5a0eb054ce0988ee7ca34897c2b02ae/grpcio-1.71.0-cp311-cp311-musllinux_1_1_aarch64.whl", hash = "sha256:a2242d6950dc892afdf9e951ed7ff89473aaf744b7d5727ad56bdaace363722b", size = 6030915 },
    { url = "https://files.pythonhosted.org/packages/eb/a2/cdae2d0e458b475213a011078b0090f7a1d87f9a68c678b76f6af7c6ac8c/grpcio-1.71.0-cp311-cp311-musllinux_1_1_i686.whl", hash = "sha256:0fa05ee31a20456b13ae49ad2e5d585265f71dd19fbd9ef983c28f926d45d0a7", size = 6648324 },
    { url = "https://files.pythonhosted.org/packages/27/df/f345c8daaa8d8574ce9869f9b36ca220c8845923eb3087e8f317eabfc2a8/grpcio-1.71.0-cp311-cp311-musllinux_1_1_x86_64.whl", hash = "sha256:3d081e859fb1ebe176de33fc3adb26c7d46b8812f906042705346b314bde32c3", size = 6197839 },
    { url = "https://files.pythonhosted.org/packages/f2/2c/cd488dc52a1d0ae1bad88b0d203bc302efbb88b82691039a6d85241c5781/grpcio-1.71.0-cp311-cp311-win32.whl", hash = "sha256:d6de81c9c00c8a23047136b11794b3584cdc1460ed7cbc10eada50614baa1444", size = 3619978 },
    { url = "https://files.pythonhosted.org/packages/ee/3f/cf92e7e62ccb8dbdf977499547dfc27133124d6467d3a7d23775bcecb0f9/grpcio-1.71.0-cp311-cp311-win_amd64.whl", hash = "sha256:24e867651fc67717b6f896d5f0cac0ec863a8b5fb7d6441c2ab428f52c651c6b", size = 4282279 },
    { url = "https://files.pythonhosted.org/packages/4c/83/bd4b6a9ba07825bd19c711d8b25874cd5de72c2a3fbf635c3c344ae65bd2/grpcio-1.71.0-cp312-cp312-linux_armv7l.whl", hash = "sha256:0ff35c8d807c1c7531d3002be03221ff9ae15712b53ab46e2a0b4bb271f38537", size = 5184101 },
    { url = "https://files.pythonhosted.org/packages/31/ea/2e0d90c0853568bf714693447f5c73272ea95ee8dad107807fde740e595d/grpcio-1.71.0-cp312-cp312-macosx_10_14_universal2.whl", hash = "sha256:b78a99cd1ece4be92ab7c07765a0b038194ded2e0a26fd654591ee136088d8d7", size = 11310927 },
    { url = "https://files.pythonhosted.org/packages/ac/bc/07a3fd8af80467390af491d7dc66882db43884128cdb3cc8524915e0023c/grpcio-1.71.0-cp312-cp312-manylinux_2_17_aarch64.whl", hash = "sha256:dc1a1231ed23caac1de9f943d031f1bc38d0f69d2a3b243ea0d664fc1fbd7fec", size = 5654280 },
    { url = "https://files.pythonhosted.org/packages/16/af/21f22ea3eed3d0538b6ef7889fce1878a8ba4164497f9e07385733391e2b/grpcio-1.71.0-cp312-cp312-manylinux_2_17_i686.manylinux2014_i686.whl", hash = "sha256:e6beeea5566092c5e3c4896c6d1d307fb46b1d4bdf3e70c8340b190a69198594", size = 6312051 },
    { url = "https://files.pythonhosted.org/packages/49/9d/e12ddc726dc8bd1aa6cba67c85ce42a12ba5b9dd75d5042214a59ccf28ce/grpcio-1.71.0-cp312-cp312-manylinux_2_17_x86_64.manylinux2014_x86_64.whl", hash = "sha256:d5170929109450a2c031cfe87d6716f2fae39695ad5335d9106ae88cc32dc84c", size = 5910666 },
    { url = "https://files.pythonhosted.org/packages/d9/e9/38713d6d67aedef738b815763c25f092e0454dc58e77b1d2a51c9d5b3325/grpcio-1.71.0-cp312-cp312-musllinux_1_1_aarch64.whl", hash = "sha256:5b08d03ace7aca7b2fadd4baf291139b4a5f058805a8327bfe9aece7253b6d67", size = 6012019 },
    { url = "https://files.pythonhosted.org/packages/80/da/4813cd7adbae6467724fa46c952d7aeac5e82e550b1c62ed2aeb78d444ae/grpcio-1.71.0-cp312-cp312-musllinux_1_1_i686.whl", hash = "sha256:f903017db76bf9cc2b2d8bdd37bf04b505bbccad6be8a81e1542206875d0e9db", size = 6637043 },
    { url = "https://files.pythonhosted.org/packages/52/ca/c0d767082e39dccb7985c73ab4cf1d23ce8613387149e9978c70c3bf3b07/grpcio-1.71.0-cp312-cp312-musllinux_1_1_x86_64.whl", hash = "sha256:469f42a0b410883185eab4689060a20488a1a0a00f8bbb3cbc1061197b4c5a79", size = 6186143 },
    { url = "https://files.pythonhosted.org/packages/00/61/7b2c8ec13303f8fe36832c13d91ad4d4ba57204b1c723ada709c346b2271/grpcio-1.71.0-cp312-cp312-win32.whl", hash = "sha256:ad9f30838550695b5eb302add33f21f7301b882937460dd24f24b3cc5a95067a", size = 3604083 },
    { url = "https://files.pythonhosted.org/packages/fd/7c/1e429c5fb26122055d10ff9a1d754790fb067d83c633ff69eddcf8e3614b/grpcio-1.71.0-cp312-cp312-win_amd64.whl", hash = "sha256:652350609332de6dac4ece254e5d7e1ff834e203d6afb769601f286886f6f3a8", size = 4272191 },
    { url = "https://files.pythonhosted.org/packages/04/dd/b00cbb45400d06b26126dcfdbdb34bb6c4f28c3ebbd7aea8228679103ef6/grpcio-1.71.0-cp313-cp313-linux_armv7l.whl", hash = "sha256:cebc1b34ba40a312ab480ccdb396ff3c529377a2fce72c45a741f7215bfe8379", size = 5184138 },
    { url = "https://files.pythonhosted.org/packages/ed/0a/4651215983d590ef53aac40ba0e29dda941a02b097892c44fa3357e706e5/grpcio-1.71.0-cp313-cp313-macosx_10_14_universal2.whl", hash = "sha256:85da336e3649a3d2171e82f696b5cad2c6231fdd5bad52616476235681bee5b3", size = 11310747 },
    { url = "https://files.pythonhosted.org/packages/57/a3/149615b247f321e13f60aa512d3509d4215173bdb982c9098d78484de216/grpcio-1.71.0-cp313-cp313-manylinux_2_17_aarch64.whl", hash = "sha256:f9a412f55bb6e8f3bb000e020dbc1e709627dcb3a56f6431fa7076b4c1aab0db", size = 5653991 },
    { url = "https://files.pythonhosted.org/packages/ca/56/29432a3e8d951b5e4e520a40cd93bebaa824a14033ea8e65b0ece1da6167/grpcio-1.71.0-cp313-cp313-manylinux_2_17_i686.manylinux2014_i686.whl", hash = "sha256:47be9584729534660416f6d2a3108aaeac1122f6b5bdbf9fd823e11fe6fbaa29", size = 6312781 },
    { url = "https://files.pythonhosted.org/packages/a3/f8/286e81a62964ceb6ac10b10925261d4871a762d2a763fbf354115f9afc98/grpcio-1.71.0-cp313-cp313-manylinux_2_17_x86_64.manylinux2014_x86_64.whl", hash = "sha256:7c9c80ac6091c916db81131d50926a93ab162a7e97e4428ffc186b6e80d6dda4", size = 5910479 },
    { url = "https://files.pythonhosted.org/packages/35/67/d1febb49ec0f599b9e6d4d0d44c2d4afdbed9c3e80deb7587ec788fcf252/grpcio-1.71.0-cp313-cp313-musllinux_1_1_aarch64.whl", hash = "sha256:789d5e2a3a15419374b7b45cd680b1e83bbc1e52b9086e49308e2c0b5bbae6e3", size = 6013262 },
    { url = "https://files.pythonhosted.org/packages/a1/04/f9ceda11755f0104a075ad7163fc0d96e2e3a9fe25ef38adfc74c5790daf/grpcio-1.71.0-cp313-cp313-musllinux_1_1_i686.whl", hash = "sha256:1be857615e26a86d7363e8a163fade914595c81fec962b3d514a4b1e8760467b", size = 6643356 },
    { url = "https://files.pythonhosted.org/packages/fb/ce/236dbc3dc77cf9a9242adcf1f62538734ad64727fabf39e1346ad4bd5c75/grpcio-1.71.0-cp313-cp313-musllinux_1_1_x86_64.whl", hash = "sha256:a76d39b5fafd79ed604c4be0a869ec3581a172a707e2a8d7a4858cb05a5a7637", size = 6186564 },
    { url = "https://files.pythonhosted.org/packages/10/fd/b3348fce9dd4280e221f513dd54024e765b21c348bc475516672da4218e9/grpcio-1.71.0-cp313-cp313-win32.whl", hash = "sha256:74258dce215cb1995083daa17b379a1a5a87d275387b7ffe137f1d5131e2cfbb", size = 3601890 },
    { url = "https://files.pythonhosted.org/packages/be/f8/db5d5f3fc7e296166286c2a397836b8b042f7ad1e11028d82b061701f0f7/grpcio-1.71.0-cp313-cp313-win_amd64.whl", hash = "sha256:22c3bc8d488c039a199f7a003a38cb7635db6656fa96437a8accde8322ce2366", size = 4273308 },
]

[[package]]
name = "h11"
version = "0.16.0"
source = { registry = "https://pypi.org/simple" }
sdist = { url = "https://files.pythonhosted.org/packages/01/ee/02a2c011bdab74c6fb3c75474d40b3052059d95df7e73351460c8588d963/h11-0.16.0.tar.gz", hash = "sha256:4e35b956cf45792e4caa5885e69fba00bdbc6ffafbfa020300e549b208ee5ff1", size = 101250 }
wheels = [
    { url = "https://files.pythonhosted.org/packages/04/4b/29cac41a4d98d144bf5f6d33995617b185d14b22401f75ca86f384e87ff1/h11-0.16.0-py3-none-any.whl", hash = "sha256:63cf8bbe7522de3bf65932fda1d9c2772064ffb3dae62d55932da54b31cb6c86", size = 37515 },
]

[[package]]
name = "httpcore"
version = "1.0.9"
source = { registry = "https://pypi.org/simple" }
dependencies = [
    { name = "certifi" },
    { name = "h11" },
]
sdist = { url = "https://files.pythonhosted.org/packages/06/94/82699a10bca87a5556c9c59b5963f2d039dbd239f25bc2a63907a05a14cb/httpcore-1.0.9.tar.gz", hash = "sha256:6e34463af53fd2ab5d807f399a9b45ea31c3dfa2276f15a2c3f00afff6e176e8", size = 85484 }
wheels = [
    { url = "https://files.pythonhosted.org/packages/7e/f5/f66802a942d491edb555dd61e3a9961140fd64c90bce1eafd741609d334d/httpcore-1.0.9-py3-none-any.whl", hash = "sha256:2d400746a40668fc9dec9810239072b40b4484b640a8c38fd654a024c7a1bf55", size = 78784 },
]

[[package]]
name = "httpx"
version = "0.28.1"
source = { registry = "https://pypi.org/simple" }
dependencies = [
    { name = "anyio" },
    { name = "certifi" },
    { name = "httpcore" },
    { name = "idna" },
]
sdist = { url = "https://files.pythonhosted.org/packages/b1/df/48c586a5fe32a0f01324ee087459e112ebb7224f646c0b5023f5e79e9956/httpx-0.28.1.tar.gz", hash = "sha256:75e98c5f16b0f35b567856f597f06ff2270a374470a5c2392242528e3e3e42fc", size = 141406 }
wheels = [
    { url = "https://files.pythonhosted.org/packages/2a/39/e50c7c3a983047577ee07d2a9e53faf5a69493943ec3f6a384bdc792deb2/httpx-0.28.1-py3-none-any.whl", hash = "sha256:d909fcccc110f8c7faf814ca82a9a4d816bc5a6dbfea25d6591d6985b8ba59ad", size = 73517 },
]

[[package]]
name = "httpx-sse"
version = "0.4.0"
source = { registry = "https://pypi.org/simple" }
sdist = { url = "https://files.pythonhosted.org/packages/4c/60/8f4281fa9bbf3c8034fd54c0e7412e66edbab6bc74c4996bd616f8d0406e/httpx-sse-0.4.0.tar.gz", hash = "sha256:1e81a3a3070ce322add1d3529ed42eb5f70817f45ed6ec915ab753f961139721", size = 12624 }
wheels = [
    { url = "https://files.pythonhosted.org/packages/e1/9b/a181f281f65d776426002f330c31849b86b31fc9d848db62e16f03ff739f/httpx_sse-0.4.0-py3-none-any.whl", hash = "sha256:f329af6eae57eaa2bdfd962b42524764af68075ea87370a2de920af5341e318f", size = 7819 },
]

[[package]]
name = "identify"
version = "2.6.10"
source = { registry = "https://pypi.org/simple" }
sdist = { url = "https://files.pythonhosted.org/packages/0c/83/b6ea0334e2e7327084a46aaaf71f2146fc061a192d6518c0d020120cd0aa/identify-2.6.10.tar.gz", hash = "sha256:45e92fd704f3da71cc3880036633f48b4b7265fd4de2b57627cb157216eb7eb8", size = 99201 }
wheels = [
    { url = "https://files.pythonhosted.org/packages/2b/d3/85feeba1d097b81a44bcffa6a0beab7b4dfffe78e82fc54978d3ac380736/identify-2.6.10-py2.py3-none-any.whl", hash = "sha256:5f34248f54136beed1a7ba6a6b5c4b6cf21ff495aac7c359e1ef831ae3b8ab25", size = 99101 },
]

[[package]]
name = "idna"
version = "3.10"
source = { registry = "https://pypi.org/simple" }
sdist = { url = "https://files.pythonhosted.org/packages/f1/70/7703c29685631f5a7590aa73f1f1d3fa9a380e654b86af429e0934a32f7d/idna-3.10.tar.gz", hash = "sha256:12f65c9b470abda6dc35cf8e63cc574b1c52b11df2c86030af0ac09b01b13ea9", size = 190490 }
wheels = [
    { url = "https://files.pythonhosted.org/packages/76/c6/c88e154df9c4e1a2a66ccf0005a88dfb2650c1dffb6f5ce603dfbd452ce3/idna-3.10-py3-none-any.whl", hash = "sha256:946d195a0d259cbba61165e88e65941f16e9b36ea6ddb97f00452bae8b1287d3", size = 70442 },
]

[[package]]
name = "importlib-metadata"
version = "8.6.1"
source = { registry = "https://pypi.org/simple" }
dependencies = [
    { name = "zipp" },
]
sdist = { url = "https://files.pythonhosted.org/packages/33/08/c1395a292bb23fd03bdf572a1357c5a733d3eecbab877641ceacab23db6e/importlib_metadata-8.6.1.tar.gz", hash = "sha256:310b41d755445d74569f993ccfc22838295d9fe005425094fad953d7f15c8580", size = 55767 }
wheels = [
    { url = "https://files.pythonhosted.org/packages/79/9d/0fb148dc4d6fa4a7dd1d8378168d9b4cd8d4560a6fbf6f0121c5fc34eb68/importlib_metadata-8.6.1-py3-none-any.whl", hash = "sha256:02a89390c1e15fdfdc0d7c6b25cb3e62650d0494005c97d6f148bf5b9787525e", size = 26971 },
]

[[package]]
name = "iniconfig"
version = "2.1.0"
source = { registry = "https://pypi.org/simple" }
sdist = { url = "https://files.pythonhosted.org/packages/f2/97/ebf4da567aa6827c909642694d71c9fcf53e5b504f2d96afea02718862f3/iniconfig-2.1.0.tar.gz", hash = "sha256:3abbd2e30b36733fee78f9c7f7308f2d0050e88f0087fd25c2645f63c773e1c7", size = 4793 }
wheels = [
    { url = "https://files.pythonhosted.org/packages/2c/e1/e6716421ea10d38022b952c159d5161ca1193197fb744506875fbb87ea7b/iniconfig-2.1.0-py3-none-any.whl", hash = "sha256:9deba5723312380e77435581c6bf4935c94cbfab9b1ed33ef8d238ea168eb760", size = 6050 },
]

[[package]]
name = "isort"
version = "6.0.1"
source = { registry = "https://pypi.org/simple" }
sdist = { url = "https://files.pythonhosted.org/packages/b8/21/1e2a441f74a653a144224d7d21afe8f4169e6c7c20bb13aec3a2dc3815e0/isort-6.0.1.tar.gz", hash = "sha256:1cb5df28dfbc742e490c5e41bad6da41b805b0a8be7bc93cd0fb2a8a890ac450", size = 821955 }
wheels = [
    { url = "https://files.pythonhosted.org/packages/c1/11/114d0a5f4dabbdcedc1125dee0888514c3c3b16d3e9facad87ed96fad97c/isort-6.0.1-py3-none-any.whl", hash = "sha256:2dc5d7f65c9678d94c88dfc29161a320eec67328bc97aad576874cb4be1e9615", size = 94186 },
]

[[package]]
name = "java-utilities"
version = "0.3.0"
source = { registry = "https://pypi.org/simple" }
sdist = { url = "https://files.pythonhosted.org/packages/43/4a/6418f011c08964f979ea9c170202f221a8d51849b9393310028ea77e88b5/java-utilities-0.3.0.tar.gz", hash = "sha256:4d90e27f284f0ca1a9da9eb9a504e67c94af46e6d27a6cae0e933732ad9a4b5b", size = 9160 }
wheels = [
    { url = "https://files.pythonhosted.org/packages/35/6a/a3332ad9c69a991296083ef956be16dda2b8872ebd50932ab97650acb118/java_utilities-0.3.0-py3-none-any.whl", hash = "sha256:e52414c3366556cd5401b924cd2aebdad98b93a4234db4072ab26b8139320617", size = 8739 },
]

[[package]]
name = "jedi"
version = "0.19.1"
source = { registry = "https://pypi.org/simple" }
dependencies = [
    { name = "parso" },
]
sdist = { url = "https://files.pythonhosted.org/packages/d6/99/99b493cec4bf43176b678de30f81ed003fd6a647a301b9c927280c600f0a/jedi-0.19.1.tar.gz", hash = "sha256:cf0496f3651bc65d7174ac1b7d043eff454892c708a87d1b683e57b569927ffd", size = 1227821 }
wheels = [
    { url = "https://files.pythonhosted.org/packages/20/9f/bc63f0f0737ad7a60800bfd472a4836661adae21f9c2535f3957b1e54ceb/jedi-0.19.1-py2.py3-none-any.whl", hash = "sha256:e983c654fe5c02867aef4cdfce5a2fbb4a50adc0af145f70504238f18ef5e7e0", size = 1569361 },
]

[[package]]
name = "jpy"
version = "1.1.0"
source = { registry = "https://pypi.org/simple" }
sdist = { url = "https://files.pythonhosted.org/packages/9d/05/af6484bb48261e6c89a10c38d43c583f4ef36cd34ef69962c1b27f4ecae2/jpy-1.1.0.tar.gz", hash = "sha256:128bc5541cdc748bdf799eed8955809d49f4a7b20ce016dd5d09932b261b3be4", size = 184530 }
wheels = [
    { url = "https://files.pythonhosted.org/packages/b7/bc/8b340b92c99bc3aa5a08ac234355207b91885ed6a37d6069203a344b0458/jpy-1.1.0-cp310-cp310-macosx_12_0_universal2.whl", hash = "sha256:4e0e5cc40b141f4b15c0ec11f4c906a0389ac3f1e2e4983e513747fbe2cc3760", size = 140986 },
    { url = "https://files.pythonhosted.org/packages/cc/25/3786788afa6855eda10279f64a044790655ed81acbf0b660e504e254d105/jpy-1.1.0-cp310-cp310-manylinux_2_17_aarch64.manylinux2014_aarch64.whl", hash = "sha256:4f339e9925102002178974ef8e0140ab9283b398a0511d8d7f49e0de317e54cd", size = 304262 },
    { url = "https://files.pythonhosted.org/packages/12/6e/447b8c80556a3f2a80e80ad7061825f8ac818ebca216a1af40bd00099bff/jpy-1.1.0-cp310-cp310-manylinux_2_17_x86_64.manylinux2014_x86_64.whl", hash = "sha256:1a65fe73026d5d99c5bdb9095a342e2bf6d4bf62ba8e27ba1631ce326039517a", size = 350926 },
    { url = "https://files.pythonhosted.org/packages/dd/42/0f68abb9f601705ad94d68c0b04887d7a2be40d9079ea077cea647b14a45/jpy-1.1.0-cp310-cp310-win_amd64.whl", hash = "sha256:04790af02ed4d8e6186a9d7f421484660672d605c3e50523fafd31749e590f66", size = 74530 },
    { url = "https://files.pythonhosted.org/packages/4e/d0/1316c358d69c02bc886b6f0ddb9271b0920a7c82bbe53e2f96105ecdb25d/jpy-1.1.0-cp311-cp311-macosx_10_9_universal2.whl", hash = "sha256:99a16755ac0c49c8e4a959b22c712ca0bacf0fc68e269575031b9bb64e2418eb", size = 140373 },
    { url = "https://files.pythonhosted.org/packages/a0/83/bc97ffbb88431fc5f69e9cc32d0619ede95ac1bd334f2fbd45add7d5c578/jpy-1.1.0-cp311-cp311-manylinux_2_17_aarch64.manylinux2014_aarch64.whl", hash = "sha256:ca149f87ece59e30f118b88cae91c60933b4dcd991d87899a905c3fd290124fb", size = 310045 },
    { url = "https://files.pythonhosted.org/packages/e9/ad/d73402943f7f006c5d0a850260c70fac26e1287e8d00da9ce6fda7f71262/jpy-1.1.0-cp311-cp311-manylinux_2_17_x86_64.manylinux2014_x86_64.whl", hash = "sha256:9dcd2675a106d3c3e022cd8ac9e7cb5511afea5784ef4450c10d1cfe46d313e1", size = 352333 },
    { url = "https://files.pythonhosted.org/packages/40/58/66b6affa5ebd3fe5bdaad4a94c41f4a937f69800c146cd7e958e204f0e8f/jpy-1.1.0-cp311-cp311-win_amd64.whl", hash = "sha256:bcfe281d3d1f51020211f2da92f4437e1134189d2924a0022cf3aa565113a482", size = 74536 },
    { url = "https://files.pythonhosted.org/packages/a2/3b/551f9387a7b0762972b2079c1db9c514e2c64810b4d58a8bf4ec7bd945b9/jpy-1.1.0-cp312-cp312-macosx_10_13_universal2.whl", hash = "sha256:d15d26c9fc8bd92248f9a3c28becf93bb6c075f402750e5b7a256ab2e1ded8ca", size = 140919 },
    { url = "https://files.pythonhosted.org/packages/e6/74/c51d47453483597d6357225afb279fa836cd119a45dcb04a036401b148ec/jpy-1.1.0-cp312-cp312-manylinux_2_17_aarch64.manylinux2014_aarch64.whl", hash = "sha256:4f521546f9d7f566d30d8128b30d7c1848e32e1b31824c2417719b0dc9acec4e", size = 313207 },
    { url = "https://files.pythonhosted.org/packages/4c/c3/06209271f2d50708289dd5e8d2ac75272021df6fd7c6f82007cb445fa958/jpy-1.1.0-cp312-cp312-manylinux_2_17_x86_64.manylinux2014_x86_64.whl", hash = "sha256:692ccd59eaf806847c84df9b04679c1677f951be8824cac392c80a6f8ceb69ad", size = 354869 },
    { url = "https://files.pythonhosted.org/packages/36/c4/5f2ab9092f94d8f72bc46d48f890daa6e4c434a675c6fe00bb29fd9fccfe/jpy-1.1.0-cp312-cp312-win_amd64.whl", hash = "sha256:8a3d2209e43d8cff547bc7bdbfb163b94cd2bfb23414c167f9c0eebcdfa02bdd", size = 74872 },
    { url = "https://files.pythonhosted.org/packages/2a/f4/e60fbb71e45261923a98e888d7d61c5043474d66793fcf121f72fc78a95e/jpy-1.1.0-cp313-cp313-macosx_10_13_universal2.whl", hash = "sha256:bce845858fc6a572bc06ca98bef88dc1cf262c0282b8eca742a69ab021ad24dc", size = 141070 },
    { url = "https://files.pythonhosted.org/packages/2c/62/b3ec5d6e7737f151e0aaa177ab0cdf21c8746864c789ba8a8645aeb47522/jpy-1.1.0-cp313-cp313-manylinux_2_17_aarch64.manylinux2014_aarch64.whl", hash = "sha256:4d044a92400e83192b037678cab1209eb2abd5e13eee0dd4f5dedce75c339829", size = 311833 },
    { url = "https://files.pythonhosted.org/packages/be/03/a8824842d23b62b7028600406fa434d23918e6d90c2ceb76520e3b0e5b96/jpy-1.1.0-cp313-cp313-manylinux_2_17_x86_64.manylinux2014_x86_64.whl", hash = "sha256:9fdb2cac7649465b25df55fa102fbc2cebdbbecd496799f882a19744e732e0fe", size = 346890 },
    { url = "https://files.pythonhosted.org/packages/d0/fa/7f97684e41565ce82c20bf3b90a5c15344f4ffae3c8f782a9e6c769841bc/jpy-1.1.0-cp313-cp313-win_amd64.whl", hash = "sha256:f83ce68a901796e852145ac03453ea08e10c9e5e5b449383ca089dd31e9dd18d", size = 74950 },
    { url = "https://files.pythonhosted.org/packages/7a/19/195ae41d4bf14d7cf5463a11b75e4fb42df9c6a2d1cde5701e5e79639ef3/jpy-1.1.0-cp313-cp313t-macosx_10_9_x86_64.whl", hash = "sha256:81193f22d40b77e46faca08265dc28abe63aa3f552a8def6356ea1474b03aeb5", size = 82222 },
    { url = "https://files.pythonhosted.org/packages/3c/be/838674cc89ba9d30ba58850567cb925ce45a740761284ad8fe2246d3c97f/jpy-1.1.0-cp313-cp313t-macosx_11_0_arm64.whl", hash = "sha256:aa57a940cadb60e4d1afe483c57827856ccbdc876ba62b88db7235bb9c408990", size = 82167 },
    { url = "https://files.pythonhosted.org/packages/cb/ca/4945bdf538be8918f1992d6c45ec57afed98d8636d4b15ed44fb444ddb9a/jpy-1.1.0-cp313-cp313t-manylinux_2_17_aarch64.manylinux2014_aarch64.whl", hash = "sha256:512713872d0a0aa45893d69b7fa6ee8e4131bbbcf0cc5e616edde3f3d366352f", size = 351185 },
    { url = "https://files.pythonhosted.org/packages/15/3d/cbffa4dcdf499b29d7cd532c5272f8378248fe7986ee02221e86b3380ed9/jpy-1.1.0-cp313-cp313t-manylinux_2_17_x86_64.manylinux2014_x86_64.whl", hash = "sha256:8045fba11f97e8aadf50f3b489ce7b8ea130e7f6f02298eb0120b845f24dd2f3", size = 375615 },
    { url = "https://files.pythonhosted.org/packages/44/8d/ee7011093cb40a78d02c2765ebc53437f14cb36108f991acc49e3447f527/jpy-1.1.0-cp313-cp313t-win_amd64.whl", hash = "sha256:e9902cd8dac6d2576522312e5035c6eb9da28639b12ccf7c0ef491fb5bce3e22", size = 78338 },
]

[[package]]
name = "jsonref"
version = "1.1.0"
source = { registry = "https://pypi.org/simple" }
sdist = { url = "https://files.pythonhosted.org/packages/aa/0d/c1f3277e90ccdb50d33ed5ba1ec5b3f0a242ed8c1b1a85d3afeb68464dca/jsonref-1.1.0.tar.gz", hash = "sha256:32fe8e1d85af0fdefbebce950af85590b22b60f9e95443176adbde4e1ecea552", size = 8814 }
wheels = [
    { url = "https://files.pythonhosted.org/packages/0c/ec/e1db9922bceb168197a558a2b8c03a7963f1afe93517ddd3cf99f202f996/jsonref-1.1.0-py3-none-any.whl", hash = "sha256:590dc7773df6c21cbf948b5dac07a72a251db28b0238ceecce0a2abfa8ec30a9", size = 9425 },
]

[[package]]
name = "llvmlite"
version = "0.44.0"
source = { registry = "https://pypi.org/simple" }
sdist = { url = "https://files.pythonhosted.org/packages/89/6a/95a3d3610d5c75293d5dbbb2a76480d5d4eeba641557b69fe90af6c5b84e/llvmlite-0.44.0.tar.gz", hash = "sha256:07667d66a5d150abed9157ab6c0b9393c9356f229784a4385c02f99e94fc94d4", size = 171880 }
wheels = [
    { url = "https://files.pythonhosted.org/packages/41/75/d4863ddfd8ab5f6e70f4504cf8cc37f4e986ec6910f4ef8502bb7d3c1c71/llvmlite-0.44.0-cp310-cp310-macosx_10_14_x86_64.whl", hash = "sha256:9fbadbfba8422123bab5535b293da1cf72f9f478a65645ecd73e781f962ca614", size = 28132306 },
    { url = "https://files.pythonhosted.org/packages/37/d9/6e8943e1515d2f1003e8278819ec03e4e653e2eeb71e4d00de6cfe59424e/llvmlite-0.44.0-cp310-cp310-macosx_11_0_arm64.whl", hash = "sha256:cccf8eb28f24840f2689fb1a45f9c0f7e582dd24e088dcf96e424834af11f791", size = 26201096 },
    { url = "https://files.pythonhosted.org/packages/aa/46/8ffbc114def88cc698906bf5acab54ca9fdf9214fe04aed0e71731fb3688/llvmlite-0.44.0-cp310-cp310-manylinux_2_17_x86_64.manylinux2014_x86_64.whl", hash = "sha256:7202b678cdf904823c764ee0fe2dfe38a76981f4c1e51715b4cb5abb6cf1d9e8", size = 42361859 },
    { url = "https://files.pythonhosted.org/packages/30/1c/9366b29ab050a726af13ebaae8d0dff00c3c58562261c79c635ad4f5eb71/llvmlite-0.44.0-cp310-cp310-manylinux_2_27_aarch64.manylinux_2_28_aarch64.whl", hash = "sha256:40526fb5e313d7b96bda4cbb2c85cd5374e04d80732dd36a282d72a560bb6408", size = 41184199 },
    { url = "https://files.pythonhosted.org/packages/69/07/35e7c594b021ecb1938540f5bce543ddd8713cff97f71d81f021221edc1b/llvmlite-0.44.0-cp310-cp310-win_amd64.whl", hash = "sha256:41e3839150db4330e1b2716c0be3b5c4672525b4c9005e17c7597f835f351ce2", size = 30332381 },
    { url = "https://files.pythonhosted.org/packages/b5/e2/86b245397052386595ad726f9742e5223d7aea999b18c518a50e96c3aca4/llvmlite-0.44.0-cp311-cp311-macosx_10_14_x86_64.whl", hash = "sha256:eed7d5f29136bda63b6d7804c279e2b72e08c952b7c5df61f45db408e0ee52f3", size = 28132305 },
    { url = "https://files.pythonhosted.org/packages/ff/ec/506902dc6870249fbe2466d9cf66d531265d0f3a1157213c8f986250c033/llvmlite-0.44.0-cp311-cp311-macosx_11_0_arm64.whl", hash = "sha256:ace564d9fa44bb91eb6e6d8e7754977783c68e90a471ea7ce913bff30bd62427", size = 26201090 },
    { url = "https://files.pythonhosted.org/packages/99/fe/d030f1849ebb1f394bb3f7adad5e729b634fb100515594aca25c354ffc62/llvmlite-0.44.0-cp311-cp311-manylinux_2_17_x86_64.manylinux2014_x86_64.whl", hash = "sha256:c5d22c3bfc842668168a786af4205ec8e3ad29fb1bc03fd11fd48460d0df64c1", size = 42361858 },
    { url = "https://files.pythonhosted.org/packages/d7/7a/ce6174664b9077fc673d172e4c888cb0b128e707e306bc33fff8c2035f0d/llvmlite-0.44.0-cp311-cp311-manylinux_2_27_aarch64.manylinux_2_28_aarch64.whl", hash = "sha256:f01a394e9c9b7b1d4e63c327b096d10f6f0ed149ef53d38a09b3749dcf8c9610", size = 41184200 },
    { url = "https://files.pythonhosted.org/packages/5f/c6/258801143975a6d09a373f2641237992496e15567b907a4d401839d671b8/llvmlite-0.44.0-cp311-cp311-win_amd64.whl", hash = "sha256:d8489634d43c20cd0ad71330dde1d5bc7b9966937a263ff1ec1cebb90dc50955", size = 30331193 },
    { url = "https://files.pythonhosted.org/packages/15/86/e3c3195b92e6e492458f16d233e58a1a812aa2bfbef9bdd0fbafcec85c60/llvmlite-0.44.0-cp312-cp312-macosx_10_14_x86_64.whl", hash = "sha256:1d671a56acf725bf1b531d5ef76b86660a5ab8ef19bb6a46064a705c6ca80aad", size = 28132297 },
    { url = "https://files.pythonhosted.org/packages/d6/53/373b6b8be67b9221d12b24125fd0ec56b1078b660eeae266ec388a6ac9a0/llvmlite-0.44.0-cp312-cp312-macosx_11_0_arm64.whl", hash = "sha256:5f79a728e0435493611c9f405168682bb75ffd1fbe6fc360733b850c80a026db", size = 26201105 },
    { url = "https://files.pythonhosted.org/packages/cb/da/8341fd3056419441286c8e26bf436923021005ece0bff5f41906476ae514/llvmlite-0.44.0-cp312-cp312-manylinux_2_17_x86_64.manylinux2014_x86_64.whl", hash = "sha256:c0143a5ef336da14deaa8ec26c5449ad5b6a2b564df82fcef4be040b9cacfea9", size = 42361901 },
    { url = "https://files.pythonhosted.org/packages/53/ad/d79349dc07b8a395a99153d7ce8b01d6fcdc9f8231355a5df55ded649b61/llvmlite-0.44.0-cp312-cp312-manylinux_2_27_aarch64.manylinux_2_28_aarch64.whl", hash = "sha256:d752f89e31b66db6f8da06df8b39f9b91e78c5feea1bf9e8c1fba1d1c24c065d", size = 41184247 },
    { url = "https://files.pythonhosted.org/packages/e2/3b/a9a17366af80127bd09decbe2a54d8974b6d8b274b39bf47fbaedeec6307/llvmlite-0.44.0-cp312-cp312-win_amd64.whl", hash = "sha256:eae7e2d4ca8f88f89d315b48c6b741dcb925d6a1042da694aa16ab3dd4cbd3a1", size = 30332380 },
    { url = "https://files.pythonhosted.org/packages/89/24/4c0ca705a717514c2092b18476e7a12c74d34d875e05e4d742618ebbf449/llvmlite-0.44.0-cp313-cp313-macosx_10_14_x86_64.whl", hash = "sha256:319bddd44e5f71ae2689859b7203080716448a3cd1128fb144fe5c055219d516", size = 28132306 },
    { url = "https://files.pythonhosted.org/packages/01/cf/1dd5a60ba6aee7122ab9243fd614abcf22f36b0437cbbe1ccf1e3391461c/llvmlite-0.44.0-cp313-cp313-macosx_11_0_arm64.whl", hash = "sha256:9c58867118bad04a0bb22a2e0068c693719658105e40009ffe95c7000fcde88e", size = 26201090 },
    { url = "https://files.pythonhosted.org/packages/d2/1b/656f5a357de7135a3777bd735cc7c9b8f23b4d37465505bd0eaf4be9befe/llvmlite-0.44.0-cp313-cp313-manylinux_2_17_x86_64.manylinux2014_x86_64.whl", hash = "sha256:46224058b13c96af1365290bdfebe9a6264ae62fb79b2b55693deed11657a8bf", size = 42361904 },
    { url = "https://files.pythonhosted.org/packages/d8/e1/12c5f20cb9168fb3464a34310411d5ad86e4163c8ff2d14a2b57e5cc6bac/llvmlite-0.44.0-cp313-cp313-manylinux_2_27_aarch64.manylinux_2_28_aarch64.whl", hash = "sha256:aa0097052c32bf721a4efc03bd109d335dfa57d9bffb3d4c24cc680711b8b4fc", size = 41184245 },
    { url = "https://files.pythonhosted.org/packages/d0/81/e66fc86539293282fd9cb7c9417438e897f369e79ffb62e1ae5e5154d4dd/llvmlite-0.44.0-cp313-cp313-win_amd64.whl", hash = "sha256:2fb7c4f2fb86cbae6dca3db9ab203eeea0e22d73b99bc2341cdf9de93612e930", size = 30331193 },
]

[[package]]
name = "markdown-it-py"
version = "3.0.0"
source = { registry = "https://pypi.org/simple" }
dependencies = [
    { name = "mdurl" },
]
sdist = { url = "https://files.pythonhosted.org/packages/38/71/3b932df36c1a044d397a1f92d1cf91ee0a503d91e470cbd670aa66b07ed0/markdown-it-py-3.0.0.tar.gz", hash = "sha256:e3f60a94fa066dc52ec76661e37c851cb232d92f9886b15cb560aaada2df8feb", size = 74596 }
wheels = [
    { url = "https://files.pythonhosted.org/packages/42/d7/1ec15b46af6af88f19b8e5ffea08fa375d433c998b8a7639e76935c14f1f/markdown_it_py-3.0.0-py3-none-any.whl", hash = "sha256:355216845c60bd96232cd8d8c40e8f9765cc86f46880e43a8fd22dc1a1a8cab1", size = 87528 },
]

[[package]]
name = "mcp"
version = "1.6.0"
source = { registry = "https://pypi.org/simple" }
dependencies = [
    { name = "anyio" },
    { name = "httpx" },
    { name = "httpx-sse" },
    { name = "pydantic" },
    { name = "pydantic-settings" },
    { name = "sse-starlette" },
    { name = "starlette" },
    { name = "uvicorn" },
]
sdist = { url = "https://files.pythonhosted.org/packages/95/d2/f587cb965a56e992634bebc8611c5b579af912b74e04eb9164bd49527d21/mcp-1.6.0.tar.gz", hash = "sha256:d9324876de2c5637369f43161cd71eebfd803df5a95e46225cab8d280e366723", size = 200031 }
wheels = [
    { url = "https://files.pythonhosted.org/packages/10/30/20a7f33b0b884a9d14dd3aa94ff1ac9da1479fe2ad66dd9e2736075d2506/mcp-1.6.0-py3-none-any.whl", hash = "sha256:7bd24c6ea042dbec44c754f100984d186620d8b841ec30f1b19eda9b93a634d0", size = 76077 },
]

[package.optional-dependencies]
cli = [
    { name = "python-dotenv" },
    { name = "typer" },
]

[[package]]
name = "mdurl"
version = "0.1.2"
source = { registry = "https://pypi.org/simple" }
sdist = { url = "https://files.pythonhosted.org/packages/d6/54/cfe61301667036ec958cb99bd3efefba235e65cdeb9c84d24a8293ba1d90/mdurl-0.1.2.tar.gz", hash = "sha256:bb413d29f5eea38f31dd4754dd7377d4465116fb207585f97bf925588687c1ba", size = 8729 }
wheels = [
    { url = "https://files.pythonhosted.org/packages/b3/38/89ba8ad64ae25be8de66a6d463314cf1eb366222074cfda9ee839c56a4b4/mdurl-0.1.2-py3-none-any.whl", hash = "sha256:84008a41e51615a49fc9966191ff91509e3c40b939176e643fd50a5c2196b8f8", size = 9979 },
]

[[package]]
name = "multidict"
version = "6.4.3"
source = { registry = "https://pypi.org/simple" }
dependencies = [
    { name = "typing-extensions", marker = "python_full_version < '3.11'" },
]
sdist = { url = "https://files.pythonhosted.org/packages/da/2c/e367dfb4c6538614a0c9453e510d75d66099edf1c4e69da1b5ce691a1931/multidict-6.4.3.tar.gz", hash = "sha256:3ada0b058c9f213c5f95ba301f922d402ac234f1111a7d8fd70f1b99f3c281ec", size = 89372 }
wheels = [
    { url = "https://files.pythonhosted.org/packages/83/44/45e798d4cd1b5dfe41ddf36266c7aca6d954e3c7a8b0d599ad555ce2b4f8/multidict-6.4.3-cp310-cp310-macosx_10_9_universal2.whl", hash = "sha256:32a998bd8a64ca48616eac5a8c1cc4fa38fb244a3facf2eeb14abe186e0f6cc5", size = 65822 },
    { url = "https://files.pythonhosted.org/packages/10/fb/9ea024f928503f8c758f8463759d21958bf27b1f7a1103df73e5022e6a7c/multidict-6.4.3-cp310-cp310-macosx_10_9_x86_64.whl", hash = "sha256:a54ec568f1fc7f3c313c2f3b16e5db346bf3660e1309746e7fccbbfded856188", size = 38706 },
    { url = "https://files.pythonhosted.org/packages/6d/eb/7013316febca37414c0e1469fccadcb1a0e4315488f8f57ca5d29b384863/multidict-6.4.3-cp310-cp310-macosx_11_0_arm64.whl", hash = "sha256:a7be07e5df178430621c716a63151165684d3e9958f2bbfcb644246162007ab7", size = 37979 },
    { url = "https://files.pythonhosted.org/packages/64/28/5a7bf4e7422613ea80f9ebc529d3845b20a422cfa94d4355504ac98047ee/multidict-6.4.3-cp310-cp310-manylinux_2_17_aarch64.manylinux2014_aarch64.whl", hash = "sha256:b128dbf1c939674a50dd0b28f12c244d90e5015e751a4f339a96c54f7275e291", size = 220233 },
    { url = "https://files.pythonhosted.org/packages/52/05/b4c58850f71befde6a16548968b48331a155a80627750b150bb5962e4dea/multidict-6.4.3-cp310-cp310-manylinux_2_17_armv7l.manylinux2014_armv7l.manylinux_2_31_armv7l.whl", hash = "sha256:b9cb19dfd83d35b6ff24a4022376ea6e45a2beba8ef3f0836b8a4b288b6ad685", size = 217762 },
    { url = "https://files.pythonhosted.org/packages/99/a3/393e23bba1e9a00f95b3957acd8f5e3ee3446e78c550f593be25f9de0483/multidict-6.4.3-cp310-cp310-manylinux_2_17_ppc64le.manylinux2014_ppc64le.whl", hash = "sha256:3cf62f8e447ea2c1395afa289b332e49e13d07435369b6f4e41f887db65b40bf", size = 230699 },
    { url = "https://files.pythonhosted.org/packages/9c/a7/52c63069eb1a079f824257bb8045d93e692fa2eb34d08323d1fdbdfc398a/multidict-6.4.3-cp310-cp310-manylinux_2_17_s390x.manylinux2014_s390x.whl", hash = "sha256:909f7d43ff8f13d1adccb6a397094adc369d4da794407f8dd592c51cf0eae4b1", size = 226801 },
    { url = "https://files.pythonhosted.org/packages/2c/e9/40d2b73e7d6574d91074d83477a990e3701affbe8b596010d4f5e6c7a6fa/multidict-6.4.3-cp310-cp310-manylinux_2_17_x86_64.manylinux2014_x86_64.whl", hash = "sha256:0bb8f8302fbc7122033df959e25777b0b7659b1fd6bcb9cb6bed76b5de67afef", size = 219833 },
    { url = "https://files.pythonhosted.org/packages/e4/6a/0572b22fe63c632254f55a1c1cb7d29f644002b1d8731d6103a290edc754/multidict-6.4.3-cp310-cp310-manylinux_2_5_i686.manylinux1_i686.manylinux_2_17_i686.manylinux2014_i686.whl", hash = "sha256:224b79471b4f21169ea25ebc37ed6f058040c578e50ade532e2066562597b8a9", size = 212920 },
    { url = "https://files.pythonhosted.org/packages/33/fe/c63735db9dece0053868b2d808bcc2592a83ce1830bc98243852a2b34d42/multidict-6.4.3-cp310-cp310-musllinux_1_2_aarch64.whl", hash = "sha256:a7bd27f7ab3204f16967a6f899b3e8e9eb3362c0ab91f2ee659e0345445e0078", size = 225263 },
    { url = "https://files.pythonhosted.org/packages/47/c2/2db296d64d41525110c27ed38fadd5eb571c6b936233e75a5ea61b14e337/multidict-6.4.3-cp310-cp310-musllinux_1_2_armv7l.whl", hash = "sha256:99592bd3162e9c664671fd14e578a33bfdba487ea64bcb41d281286d3c870ad7", size = 214249 },
    { url = "https://files.pythonhosted.org/packages/7e/74/8bc26e54c79f9a0f111350b1b28a9cacaaee53ecafccd53c90e59754d55a/multidict-6.4.3-cp310-cp310-musllinux_1_2_i686.whl", hash = "sha256:a62d78a1c9072949018cdb05d3c533924ef8ac9bcb06cbf96f6d14772c5cd451", size = 221650 },
    { url = "https://files.pythonhosted.org/packages/af/d7/2ce87606e3799d9a08a941f4c170930a9895886ea8bd0eca75c44baeebe3/multidict-6.4.3-cp310-cp310-musllinux_1_2_ppc64le.whl", hash = "sha256:3ccdde001578347e877ca4f629450973c510e88e8865d5aefbcb89b852ccc666", size = 231235 },
    { url = "https://files.pythonhosted.org/packages/07/e1/d191a7ad3b90c613fc4b130d07a41c380e249767586148709b54d006ca17/multidict-6.4.3-cp310-cp310-musllinux_1_2_s390x.whl", hash = "sha256:eccb67b0e78aa2e38a04c5ecc13bab325a43e5159a181a9d1a6723db913cbb3c", size = 226056 },
    { url = "https://files.pythonhosted.org/packages/24/05/a57490cf6a8d5854f4af2d17dfc54924f37fbb683986e133b76710a36079/multidict-6.4.3-cp310-cp310-musllinux_1_2_x86_64.whl", hash = "sha256:8b6fcf6054fc4114a27aa865f8840ef3d675f9316e81868e0ad5866184a6cba5", size = 220014 },
    { url = "https://files.pythonhosted.org/packages/5c/b1/be04fa9f08c684e9e27cca85b4ab94c10f017ec07c4c631af9c8c10bb275/multidict-6.4.3-cp310-cp310-win32.whl", hash = "sha256:f92c7f62d59373cd93bc9969d2da9b4b21f78283b1379ba012f7ee8127b3152e", size = 35042 },
    { url = "https://files.pythonhosted.org/packages/d9/ca/8888f99892513001fa900eef11bafbf38ff3485109510487de009da85748/multidict-6.4.3-cp310-cp310-win_amd64.whl", hash = "sha256:b57e28dbc031d13916b946719f213c494a517b442d7b48b29443e79610acd887", size = 38506 },
    { url = "https://files.pythonhosted.org/packages/16/e0/53cf7f27eda48fffa53cfd4502329ed29e00efb9e4ce41362cbf8aa54310/multidict-6.4.3-cp311-cp311-macosx_10_9_universal2.whl", hash = "sha256:f6f19170197cc29baccd33ccc5b5d6a331058796485857cf34f7635aa25fb0cd", size = 65259 },
    { url = "https://files.pythonhosted.org/packages/44/79/1dcd93ce7070cf01c2ee29f781c42b33c64fce20033808f1cc9ec8413d6e/multidict-6.4.3-cp311-cp311-macosx_10_9_x86_64.whl", hash = "sha256:f2882bf27037eb687e49591690e5d491e677272964f9ec7bc2abbe09108bdfb8", size = 38451 },
    { url = "https://files.pythonhosted.org/packages/f4/35/2292cf29ab5f0d0b3613fad1b75692148959d3834d806be1885ceb49a8ff/multidict-6.4.3-cp311-cp311-macosx_11_0_arm64.whl", hash = "sha256:fbf226ac85f7d6b6b9ba77db4ec0704fde88463dc17717aec78ec3c8546c70ad", size = 37706 },
    { url = "https://files.pythonhosted.org/packages/f6/d1/6b157110b2b187b5a608b37714acb15ee89ec773e3800315b0107ea648cd/multidict-6.4.3-cp311-cp311-manylinux_2_17_aarch64.manylinux2014_aarch64.whl", hash = "sha256:2e329114f82ad4b9dd291bef614ea8971ec119ecd0f54795109976de75c9a852", size = 226669 },
    { url = "https://files.pythonhosted.org/packages/40/7f/61a476450651f177c5570e04bd55947f693077ba7804fe9717ee9ae8de04/multidict-6.4.3-cp311-cp311-manylinux_2_17_armv7l.manylinux2014_armv7l.manylinux_2_31_armv7l.whl", hash = "sha256:1f4e0334d7a555c63f5c8952c57ab6f1c7b4f8c7f3442df689fc9f03df315c08", size = 223182 },
    { url = "https://files.pythonhosted.org/packages/51/7b/eaf7502ac4824cdd8edcf5723e2e99f390c879866aec7b0c420267b53749/multidict-6.4.3-cp311-cp311-manylinux_2_17_ppc64le.manylinux2014_ppc64le.whl", hash = "sha256:740915eb776617b57142ce0bb13b7596933496e2f798d3d15a20614adf30d229", size = 235025 },
    { url = "https://files.pythonhosted.org/packages/3b/f6/facdbbd73c96b67a93652774edd5778ab1167854fa08ea35ad004b1b70ad/multidict-6.4.3-cp311-cp311-manylinux_2_17_s390x.manylinux2014_s390x.whl", hash = "sha256:255dac25134d2b141c944b59a0d2f7211ca12a6d4779f7586a98b4b03ea80508", size = 231481 },
    { url = "https://files.pythonhosted.org/packages/70/57/c008e861b3052405eebf921fd56a748322d8c44dcfcab164fffbccbdcdc4/multidict-6.4.3-cp311-cp311-manylinux_2_17_x86_64.manylinux2014_x86_64.whl", hash = "sha256:d4e8535bd4d741039b5aad4285ecd9b902ef9e224711f0b6afda6e38d7ac02c7", size = 223492 },
    { url = "https://files.pythonhosted.org/packages/30/4d/7d8440d3a12a6ae5d6b202d6e7f2ac6ab026e04e99aaf1b73f18e6bc34bc/multidict-6.4.3-cp311-cp311-manylinux_2_5_i686.manylinux1_i686.manylinux_2_17_i686.manylinux2014_i686.whl", hash = "sha256:30c433a33be000dd968f5750722eaa0991037be0be4a9d453eba121774985bc8", size = 217279 },
    { url = "https://files.pythonhosted.org/packages/7f/e7/bca0df4dd057597b94138d2d8af04eb3c27396a425b1b0a52e082f9be621/multidict-6.4.3-cp311-cp311-musllinux_1_2_aarch64.whl", hash = "sha256:4eb33b0bdc50acd538f45041f5f19945a1f32b909b76d7b117c0c25d8063df56", size = 228733 },
    { url = "https://files.pythonhosted.org/packages/88/f5/383827c3f1c38d7c92dbad00a8a041760228573b1c542fbf245c37bbca8a/multidict-6.4.3-cp311-cp311-musllinux_1_2_armv7l.whl", hash = "sha256:75482f43465edefd8a5d72724887ccdcd0c83778ded8f0cb1e0594bf71736cc0", size = 218089 },
    { url = "https://files.pythonhosted.org/packages/36/8a/a5174e8a7d8b94b4c8f9c1e2cf5d07451f41368ffe94d05fc957215b8e72/multidict-6.4.3-cp311-cp311-musllinux_1_2_i686.whl", hash = "sha256:ce5b3082e86aee80b3925ab4928198450d8e5b6466e11501fe03ad2191c6d777", size = 225257 },
    { url = "https://files.pythonhosted.org/packages/8c/76/1d4b7218f0fd00b8e5c90b88df2e45f8af127f652f4e41add947fa54c1c4/multidict-6.4.3-cp311-cp311-musllinux_1_2_ppc64le.whl", hash = "sha256:e413152e3212c4d39f82cf83c6f91be44bec9ddea950ce17af87fbf4e32ca6b2", size = 234728 },
    { url = "https://files.pythonhosted.org/packages/64/44/18372a4f6273fc7ca25630d7bf9ae288cde64f29593a078bff450c7170b6/multidict-6.4.3-cp311-cp311-musllinux_1_2_s390x.whl", hash = "sha256:8aac2eeff69b71f229a405c0a4b61b54bade8e10163bc7b44fcd257949620618", size = 230087 },
    { url = "https://files.pythonhosted.org/packages/0f/ae/28728c314a698d8a6d9491fcacc897077348ec28dd85884d09e64df8a855/multidict-6.4.3-cp311-cp311-musllinux_1_2_x86_64.whl", hash = "sha256:ab583ac203af1d09034be41458feeab7863c0635c650a16f15771e1386abf2d7", size = 223137 },
    { url = "https://files.pythonhosted.org/packages/22/50/785bb2b3fe16051bc91c70a06a919f26312da45c34db97fc87441d61e343/multidict-6.4.3-cp311-cp311-win32.whl", hash = "sha256:1b2019317726f41e81154df636a897de1bfe9228c3724a433894e44cd2512378", size = 34959 },
    { url = "https://files.pythonhosted.org/packages/2f/63/2a22e099ae2f4d92897618c00c73a09a08a2a9aa14b12736965bf8d59fd3/multidict-6.4.3-cp311-cp311-win_amd64.whl", hash = "sha256:43173924fa93c7486402217fab99b60baf78d33806af299c56133a3755f69589", size = 38541 },
    { url = "https://files.pythonhosted.org/packages/fc/bb/3abdaf8fe40e9226ce8a2ba5ecf332461f7beec478a455d6587159f1bf92/multidict-6.4.3-cp312-cp312-macosx_10_13_universal2.whl", hash = "sha256:1f1c2f58f08b36f8475f3ec6f5aeb95270921d418bf18f90dffd6be5c7b0e676", size = 64019 },
    { url = "https://files.pythonhosted.org/packages/7e/b5/1b2e8de8217d2e89db156625aa0fe4a6faad98972bfe07a7b8c10ef5dd6b/multidict-6.4.3-cp312-cp312-macosx_10_13_x86_64.whl", hash = "sha256:26ae9ad364fc61b936fb7bf4c9d8bd53f3a5b4417142cd0be5c509d6f767e2f1", size = 37925 },
    { url = "https://files.pythonhosted.org/packages/b4/e2/3ca91c112644a395c8eae017144c907d173ea910c913ff8b62549dcf0bbf/multidict-6.4.3-cp312-cp312-macosx_11_0_arm64.whl", hash = "sha256:659318c6c8a85f6ecfc06b4e57529e5a78dfdd697260cc81f683492ad7e9435a", size = 37008 },
    { url = "https://files.pythonhosted.org/packages/60/23/79bc78146c7ac8d1ac766b2770ca2e07c2816058b8a3d5da6caed8148637/multidict-6.4.3-cp312-cp312-manylinux_2_17_aarch64.manylinux2014_aarch64.whl", hash = "sha256:e1eb72c741fd24d5a28242ce72bb61bc91f8451877131fa3fe930edb195f7054", size = 224374 },
    { url = "https://files.pythonhosted.org/packages/86/35/77950ed9ebd09136003a85c1926ba42001ca5be14feb49710e4334ee199b/multidict-6.4.3-cp312-cp312-manylinux_2_17_armv7l.manylinux2014_armv7l.manylinux_2_31_armv7l.whl", hash = "sha256:3cd06d88cb7398252284ee75c8db8e680aa0d321451132d0dba12bc995f0adcc", size = 230869 },
    { url = "https://files.pythonhosted.org/packages/49/97/2a33c6e7d90bc116c636c14b2abab93d6521c0c052d24bfcc231cbf7f0e7/multidict-6.4.3-cp312-cp312-manylinux_2_17_ppc64le.manylinux2014_ppc64le.whl", hash = "sha256:4543d8dc6470a82fde92b035a92529317191ce993533c3c0c68f56811164ed07", size = 231949 },
    { url = "https://files.pythonhosted.org/packages/56/ce/e9b5d9fcf854f61d6686ada7ff64893a7a5523b2a07da6f1265eaaea5151/multidict-6.4.3-cp312-cp312-manylinux_2_17_s390x.manylinux2014_s390x.whl", hash = "sha256:30a3ebdc068c27e9d6081fca0e2c33fdf132ecea703a72ea216b81a66860adde", size = 231032 },
    { url = "https://files.pythonhosted.org/packages/f0/ac/7ced59dcdfeddd03e601edb05adff0c66d81ed4a5160c443e44f2379eef0/multidict-6.4.3-cp312-cp312-manylinux_2_17_x86_64.manylinux2014_x86_64.whl", hash = "sha256:b038f10e23f277153f86f95c777ba1958bcd5993194fda26a1d06fae98b2f00c", size = 223517 },
    { url = "https://files.pythonhosted.org/packages/db/e6/325ed9055ae4e085315193a1b58bdb4d7fc38ffcc1f4975cfca97d015e17/multidict-6.4.3-cp312-cp312-manylinux_2_5_i686.manylinux1_i686.manylinux_2_17_i686.manylinux2014_i686.whl", hash = "sha256:c605a2b2dc14282b580454b9b5d14ebe0668381a3a26d0ac39daa0ca115eb2ae", size = 216291 },
    { url = "https://files.pythonhosted.org/packages/fa/84/eeee6d477dd9dcb7691c3bb9d08df56017f5dd15c730bcc9383dcf201cf4/multidict-6.4.3-cp312-cp312-musllinux_1_2_aarch64.whl", hash = "sha256:8bd2b875f4ca2bb527fe23e318ddd509b7df163407b0fb717df229041c6df5d3", size = 228982 },
    { url = "https://files.pythonhosted.org/packages/82/94/4d1f3e74e7acf8b0c85db350e012dcc61701cd6668bc2440bb1ecb423c90/multidict-6.4.3-cp312-cp312-musllinux_1_2_armv7l.whl", hash = "sha256:c2e98c840c9c8e65c0e04b40c6c5066c8632678cd50c8721fdbcd2e09f21a507", size = 226823 },
    { url = "https://files.pythonhosted.org/packages/09/f0/1e54b95bda7cd01080e5732f9abb7b76ab5cc795b66605877caeb2197476/multidict-6.4.3-cp312-cp312-musllinux_1_2_i686.whl", hash = "sha256:66eb80dd0ab36dbd559635e62fba3083a48a252633164857a1d1684f14326427", size = 222714 },
    { url = "https://files.pythonhosted.org/packages/e7/a2/f6cbca875195bd65a3e53b37ab46486f3cc125bdeab20eefe5042afa31fb/multidict-6.4.3-cp312-cp312-musllinux_1_2_ppc64le.whl", hash = "sha256:c23831bdee0a2a3cf21be057b5e5326292f60472fb6c6f86392bbf0de70ba731", size = 233739 },
    { url = "https://files.pythonhosted.org/packages/79/68/9891f4d2b8569554723ddd6154375295f789dc65809826c6fb96a06314fd/multidict-6.4.3-cp312-cp312-musllinux_1_2_s390x.whl", hash = "sha256:1535cec6443bfd80d028052e9d17ba6ff8a5a3534c51d285ba56c18af97e9713", size = 230809 },
    { url = "https://files.pythonhosted.org/packages/e6/72/a7be29ba1e87e4fc5ceb44dabc7940b8005fd2436a332a23547709315f70/multidict-6.4.3-cp312-cp312-musllinux_1_2_x86_64.whl", hash = "sha256:3b73e7227681f85d19dec46e5b881827cd354aabe46049e1a61d2f9aaa4e285a", size = 226934 },
    { url = "https://files.pythonhosted.org/packages/12/c1/259386a9ad6840ff7afc686da96808b503d152ac4feb3a96c651dc4f5abf/multidict-6.4.3-cp312-cp312-win32.whl", hash = "sha256:8eac0c49df91b88bf91f818e0a24c1c46f3622978e2c27035bfdca98e0e18124", size = 35242 },
    { url = "https://files.pythonhosted.org/packages/06/24/c8fdff4f924d37225dc0c56a28b1dca10728fc2233065fafeb27b4b125be/multidict-6.4.3-cp312-cp312-win_amd64.whl", hash = "sha256:11990b5c757d956cd1db7cb140be50a63216af32cd6506329c2c59d732d802db", size = 38635 },
    { url = "https://files.pythonhosted.org/packages/6c/4b/86fd786d03915c6f49998cf10cd5fe6b6ac9e9a071cb40885d2e080fb90d/multidict-6.4.3-cp313-cp313-macosx_10_13_universal2.whl", hash = "sha256:7a76534263d03ae0cfa721fea40fd2b5b9d17a6f85e98025931d41dc49504474", size = 63831 },
    { url = "https://files.pythonhosted.org/packages/45/05/9b51fdf7aef2563340a93be0a663acba2c428c4daeaf3960d92d53a4a930/multidict-6.4.3-cp313-cp313-macosx_10_13_x86_64.whl", hash = "sha256:805031c2f599eee62ac579843555ed1ce389ae00c7e9f74c2a1b45e0564a88dd", size = 37888 },
    { url = "https://files.pythonhosted.org/packages/0b/43/53fc25394386c911822419b522181227ca450cf57fea76e6188772a1bd91/multidict-6.4.3-cp313-cp313-macosx_11_0_arm64.whl", hash = "sha256:c56c179839d5dcf51d565132185409d1d5dd8e614ba501eb79023a6cab25576b", size = 36852 },
    { url = "https://files.pythonhosted.org/packages/8a/68/7b99c751e822467c94a235b810a2fd4047d4ecb91caef6b5c60116991c4b/multidict-6.4.3-cp313-cp313-manylinux_2_17_aarch64.manylinux2014_aarch64.whl", hash = "sha256:9c64f4ddb3886dd8ab71b68a7431ad4aa01a8fa5be5b11543b29674f29ca0ba3", size = 223644 },
    { url = "https://files.pythonhosted.org/packages/80/1b/d458d791e4dd0f7e92596667784fbf99e5c8ba040affe1ca04f06b93ae92/multidict-6.4.3-cp313-cp313-manylinux_2_17_armv7l.manylinux2014_armv7l.manylinux_2_31_armv7l.whl", hash = "sha256:3002a856367c0b41cad6784f5b8d3ab008eda194ed7864aaa58f65312e2abcac", size = 230446 },
    { url = "https://files.pythonhosted.org/packages/e2/46/9793378d988905491a7806d8987862dc5a0bae8a622dd896c4008c7b226b/multidict-6.4.3-cp313-cp313-manylinux_2_17_ppc64le.manylinux2014_ppc64le.whl", hash = "sha256:3d75e621e7d887d539d6e1d789f0c64271c250276c333480a9e1de089611f790", size = 231070 },
    { url = "https://files.pythonhosted.org/packages/a7/b8/b127d3e1f8dd2a5bf286b47b24567ae6363017292dc6dec44656e6246498/multidict-6.4.3-cp313-cp313-manylinux_2_17_s390x.manylinux2014_s390x.whl", hash = "sha256:995015cf4a3c0d72cbf453b10a999b92c5629eaf3a0c3e1efb4b5c1f602253bb", size = 229956 },
    { url = "https://files.pythonhosted.org/packages/0c/93/f70a4c35b103fcfe1443059a2bb7f66e5c35f2aea7804105ff214f566009/multidict-6.4.3-cp313-cp313-manylinux_2_17_x86_64.manylinux2014_x86_64.whl", hash = "sha256:a2b0fabae7939d09d7d16a711468c385272fa1b9b7fb0d37e51143585d8e72e0", size = 222599 },
    { url = "https://files.pythonhosted.org/packages/63/8c/e28e0eb2fe34921d6aa32bfc4ac75b09570b4d6818cc95d25499fe08dc1d/multidict-6.4.3-cp313-cp313-manylinux_2_5_i686.manylinux1_i686.manylinux_2_17_i686.manylinux2014_i686.whl", hash = "sha256:61ed4d82f8a1e67eb9eb04f8587970d78fe7cddb4e4d6230b77eda23d27938f9", size = 216136 },
    { url = "https://files.pythonhosted.org/packages/72/f5/fbc81f866585b05f89f99d108be5d6ad170e3b6c4d0723d1a2f6ba5fa918/multidict-6.4.3-cp313-cp313-musllinux_1_2_aarch64.whl", hash = "sha256:062428944a8dc69df9fdc5d5fc6279421e5f9c75a9ee3f586f274ba7b05ab3c8", size = 228139 },
    { url = "https://files.pythonhosted.org/packages/bb/ba/7d196bad6b85af2307d81f6979c36ed9665f49626f66d883d6c64d156f78/multidict-6.4.3-cp313-cp313-musllinux_1_2_armv7l.whl", hash = "sha256:b90e27b4674e6c405ad6c64e515a505c6d113b832df52fdacb6b1ffd1fa9a1d1", size = 226251 },
    { url = "https://files.pythonhosted.org/packages/cc/e2/fae46a370dce79d08b672422a33df721ec8b80105e0ea8d87215ff6b090d/multidict-6.4.3-cp313-cp313-musllinux_1_2_i686.whl", hash = "sha256:7d50d4abf6729921e9613d98344b74241572b751c6b37feed75fb0c37bd5a817", size = 221868 },
    { url = "https://files.pythonhosted.org/packages/26/20/bbc9a3dec19d5492f54a167f08546656e7aef75d181d3d82541463450e88/multidict-6.4.3-cp313-cp313-musllinux_1_2_ppc64le.whl", hash = "sha256:43fe10524fb0a0514be3954be53258e61d87341008ce4914f8e8b92bee6f875d", size = 233106 },
    { url = "https://files.pythonhosted.org/packages/ee/8d/f30ae8f5ff7a2461177f4d8eb0d8f69f27fb6cfe276b54ec4fd5a282d918/multidict-6.4.3-cp313-cp313-musllinux_1_2_s390x.whl", hash = "sha256:236966ca6c472ea4e2d3f02f6673ebfd36ba3f23159c323f5a496869bc8e47c9", size = 230163 },
    { url = "https://files.pythonhosted.org/packages/15/e9/2833f3c218d3c2179f3093f766940ded6b81a49d2e2f9c46ab240d23dfec/multidict-6.4.3-cp313-cp313-musllinux_1_2_x86_64.whl", hash = "sha256:422a5ec315018e606473ba1f5431e064cf8b2a7468019233dcf8082fabad64c8", size = 225906 },
    { url = "https://files.pythonhosted.org/packages/f1/31/6edab296ac369fd286b845fa5dd4c409e63bc4655ed8c9510fcb477e9ae9/multidict-6.4.3-cp313-cp313-win32.whl", hash = "sha256:f901a5aace8e8c25d78960dcc24c870c8d356660d3b49b93a78bf38eb682aac3", size = 35238 },
    { url = "https://files.pythonhosted.org/packages/23/57/2c0167a1bffa30d9a1383c3dab99d8caae985defc8636934b5668830d2ef/multidict-6.4.3-cp313-cp313-win_amd64.whl", hash = "sha256:1c152c49e42277bc9a2f7b78bd5fa10b13e88d1b0328221e7aef89d5c60a99a5", size = 38799 },
    { url = "https://files.pythonhosted.org/packages/c9/13/2ead63b9ab0d2b3080819268acb297bd66e238070aa8d42af12b08cbee1c/multidict-6.4.3-cp313-cp313t-macosx_10_13_universal2.whl", hash = "sha256:be8751869e28b9c0d368d94f5afcb4234db66fe8496144547b4b6d6a0645cfc6", size = 68642 },
    { url = "https://files.pythonhosted.org/packages/85/45/f1a751e1eede30c23951e2ae274ce8fad738e8a3d5714be73e0a41b27b16/multidict-6.4.3-cp313-cp313t-macosx_10_13_x86_64.whl", hash = "sha256:0d4b31f8a68dccbcd2c0ea04f0e014f1defc6b78f0eb8b35f2265e8716a6df0c", size = 40028 },
    { url = "https://files.pythonhosted.org/packages/a7/29/fcc53e886a2cc5595cc4560df333cb9630257bda65003a7eb4e4e0d8f9c1/multidict-6.4.3-cp313-cp313t-macosx_11_0_arm64.whl", hash = "sha256:032efeab3049e37eef2ff91271884303becc9e54d740b492a93b7e7266e23756", size = 39424 },
    { url = "https://files.pythonhosted.org/packages/f6/f0/056c81119d8b88703971f937b371795cab1407cd3c751482de5bfe1a04a9/multidict-6.4.3-cp313-cp313t-manylinux_2_17_aarch64.manylinux2014_aarch64.whl", hash = "sha256:9e78006af1a7c8a8007e4f56629d7252668344442f66982368ac06522445e375", size = 226178 },
    { url = "https://files.pythonhosted.org/packages/a3/79/3b7e5fea0aa80583d3a69c9d98b7913dfd4fbc341fb10bb2fb48d35a9c21/multidict-6.4.3-cp313-cp313t-manylinux_2_17_armv7l.manylinux2014_armv7l.manylinux_2_31_armv7l.whl", hash = "sha256:daeac9dd30cda8703c417e4fddccd7c4dc0c73421a0b54a7da2713be125846be", size = 222617 },
    { url = "https://files.pythonhosted.org/packages/06/db/3ed012b163e376fc461e1d6a67de69b408339bc31dc83d39ae9ec3bf9578/multidict-6.4.3-cp313-cp313t-manylinux_2_17_ppc64le.manylinux2014_ppc64le.whl", hash = "sha256:1f6f90700881438953eae443a9c6f8a509808bc3b185246992c4233ccee37fea", size = 227919 },
    { url = "https://files.pythonhosted.org/packages/b1/db/0433c104bca380989bc04d3b841fc83e95ce0c89f680e9ea4251118b52b6/multidict-6.4.3-cp313-cp313t-manylinux_2_17_s390x.manylinux2014_s390x.whl", hash = "sha256:f84627997008390dd15762128dcf73c3365f4ec0106739cde6c20a07ed198ec8", size = 226097 },
    { url = "https://files.pythonhosted.org/packages/c2/95/910db2618175724dd254b7ae635b6cd8d2947a8b76b0376de7b96d814dab/multidict-6.4.3-cp313-cp313t-manylinux_2_17_x86_64.manylinux2014_x86_64.whl", hash = "sha256:3307b48cd156153b117c0ea54890a3bdbf858a5b296ddd40dc3852e5f16e9b02", size = 220706 },
    { url = "https://files.pythonhosted.org/packages/d1/af/aa176c6f5f1d901aac957d5258d5e22897fe13948d1e69063ae3d5d0ca01/multidict-6.4.3-cp313-cp313t-manylinux_2_5_i686.manylinux1_i686.manylinux_2_17_i686.manylinux2014_i686.whl", hash = "sha256:ead46b0fa1dcf5af503a46e9f1c2e80b5d95c6011526352fa5f42ea201526124", size = 211728 },
    { url = "https://files.pythonhosted.org/packages/e7/42/d51cc5fc1527c3717d7f85137d6c79bb7a93cd214c26f1fc57523774dbb5/multidict-6.4.3-cp313-cp313t-musllinux_1_2_aarch64.whl", hash = "sha256:1748cb2743bedc339d63eb1bca314061568793acd603a6e37b09a326334c9f44", size = 226276 },
    { url = "https://files.pythonhosted.org/packages/28/6b/d836dea45e0b8432343ba4acf9a8ecaa245da4c0960fb7ab45088a5e568a/multidict-6.4.3-cp313-cp313t-musllinux_1_2_armv7l.whl", hash = "sha256:acc9fa606f76fc111b4569348cc23a771cb52c61516dcc6bcef46d612edb483b", size = 212069 },
    { url = "https://files.pythonhosted.org/packages/55/34/0ee1a7adb3560e18ee9289c6e5f7db54edc312b13e5c8263e88ea373d12c/multidict-6.4.3-cp313-cp313t-musllinux_1_2_i686.whl", hash = "sha256:31469d5832b5885adeb70982e531ce86f8c992334edd2f2254a10fa3182ac504", size = 217858 },
    { url = "https://files.pythonhosted.org/packages/04/08/586d652c2f5acefe0cf4e658eedb4d71d4ba6dfd4f189bd81b400fc1bc6b/multidict-6.4.3-cp313-cp313t-musllinux_1_2_ppc64le.whl", hash = "sha256:ba46b51b6e51b4ef7bfb84b82f5db0dc5e300fb222a8a13b8cd4111898a869cf", size = 226988 },
    { url = "https://files.pythonhosted.org/packages/82/e3/cc59c7e2bc49d7f906fb4ffb6d9c3a3cf21b9f2dd9c96d05bef89c2b1fd1/multidict-6.4.3-cp313-cp313t-musllinux_1_2_s390x.whl", hash = "sha256:389cfefb599edf3fcfd5f64c0410da686f90f5f5e2c4d84e14f6797a5a337af4", size = 220435 },
    { url = "https://files.pythonhosted.org/packages/e0/32/5c3a556118aca9981d883f38c4b1bfae646f3627157f70f4068e5a648955/multidict-6.4.3-cp313-cp313t-musllinux_1_2_x86_64.whl", hash = "sha256:64bc2bbc5fba7b9db5c2c8d750824f41c6994e3882e6d73c903c2afa78d091e4", size = 221494 },
    { url = "https://files.pythonhosted.org/packages/b9/3b/1599631f59024b75c4d6e3069f4502409970a336647502aaf6b62fb7ac98/multidict-6.4.3-cp313-cp313t-win32.whl", hash = "sha256:0ecdc12ea44bab2807d6b4a7e5eef25109ab1c82a8240d86d3c1fc9f3b72efd5", size = 41775 },
    { url = "https://files.pythonhosted.org/packages/e8/4e/09301668d675d02ca8e8e1a3e6be046619e30403f5ada2ed5b080ae28d02/multidict-6.4.3-cp313-cp313t-win_amd64.whl", hash = "sha256:7146a8742ea71b5d7d955bffcef58a9e6e04efba704b52a460134fefd10a8208", size = 45946 },
    { url = "https://files.pythonhosted.org/packages/96/10/7d526c8974f017f1e7ca584c71ee62a638e9334d8d33f27d7cdfc9ae79e4/multidict-6.4.3-py3-none-any.whl", hash = "sha256:59fe01ee8e2a1e8ceb3f6dbb216b09c8d9f4ef1c22c4fc825d045a147fa2ebc9", size = 10400 },
]

[[package]]
name = "mypy"
version = "1.15.0"
source = { registry = "https://pypi.org/simple" }
dependencies = [
    { name = "mypy-extensions" },
    { name = "tomli", marker = "python_full_version < '3.11'" },
    { name = "typing-extensions" },
]
sdist = { url = "https://files.pythonhosted.org/packages/ce/43/d5e49a86afa64bd3839ea0d5b9c7103487007d728e1293f52525d6d5486a/mypy-1.15.0.tar.gz", hash = "sha256:404534629d51d3efea5c800ee7c42b72a6554d6c400e6a79eafe15d11341fd43", size = 3239717 }
wheels = [
    { url = "https://files.pythonhosted.org/packages/68/f8/65a7ce8d0e09b6329ad0c8d40330d100ea343bd4dd04c4f8ae26462d0a17/mypy-1.15.0-cp310-cp310-macosx_10_9_x86_64.whl", hash = "sha256:979e4e1a006511dacf628e36fadfecbcc0160a8af6ca7dad2f5025529e082c13", size = 10738433 },
    { url = "https://files.pythonhosted.org/packages/b4/95/9c0ecb8eacfe048583706249439ff52105b3f552ea9c4024166c03224270/mypy-1.15.0-cp310-cp310-macosx_11_0_arm64.whl", hash = "sha256:c4bb0e1bd29f7d34efcccd71cf733580191e9a264a2202b0239da95984c5b559", size = 9861472 },
    { url = "https://files.pythonhosted.org/packages/84/09/9ec95e982e282e20c0d5407bc65031dfd0f0f8ecc66b69538296e06fcbee/mypy-1.15.0-cp310-cp310-manylinux_2_17_aarch64.manylinux2014_aarch64.manylinux_2_28_aarch64.whl", hash = "sha256:be68172e9fd9ad8fb876c6389f16d1c1b5f100ffa779f77b1fb2176fcc9ab95b", size = 11611424 },
    { url = "https://files.pythonhosted.org/packages/78/13/f7d14e55865036a1e6a0a69580c240f43bc1f37407fe9235c0d4ef25ffb0/mypy-1.15.0-cp310-cp310-manylinux_2_17_x86_64.manylinux2014_x86_64.manylinux_2_28_x86_64.whl", hash = "sha256:c7be1e46525adfa0d97681432ee9fcd61a3964c2446795714699a998d193f1a3", size = 12365450 },
    { url = "https://files.pythonhosted.org/packages/48/e1/301a73852d40c241e915ac6d7bcd7fedd47d519246db2d7b86b9d7e7a0cb/mypy-1.15.0-cp310-cp310-musllinux_1_2_x86_64.whl", hash = "sha256:2e2c2e6d3593f6451b18588848e66260ff62ccca522dd231cd4dd59b0160668b", size = 12551765 },
    { url = "https://files.pythonhosted.org/packages/77/ba/c37bc323ae5fe7f3f15a28e06ab012cd0b7552886118943e90b15af31195/mypy-1.15.0-cp310-cp310-win_amd64.whl", hash = "sha256:6983aae8b2f653e098edb77f893f7b6aca69f6cffb19b2cc7443f23cce5f4828", size = 9274701 },
    { url = "https://files.pythonhosted.org/packages/03/bc/f6339726c627bd7ca1ce0fa56c9ae2d0144604a319e0e339bdadafbbb599/mypy-1.15.0-cp311-cp311-macosx_10_9_x86_64.whl", hash = "sha256:2922d42e16d6de288022e5ca321cd0618b238cfc5570e0263e5ba0a77dbef56f", size = 10662338 },
    { url = "https://files.pythonhosted.org/packages/e2/90/8dcf506ca1a09b0d17555cc00cd69aee402c203911410136cd716559efe7/mypy-1.15.0-cp311-cp311-macosx_11_0_arm64.whl", hash = "sha256:2ee2d57e01a7c35de00f4634ba1bbf015185b219e4dc5909e281016df43f5ee5", size = 9787540 },
    { url = "https://files.pythonhosted.org/packages/05/05/a10f9479681e5da09ef2f9426f650d7b550d4bafbef683b69aad1ba87457/mypy-1.15.0-cp311-cp311-manylinux_2_17_aarch64.manylinux2014_aarch64.manylinux_2_28_aarch64.whl", hash = "sha256:973500e0774b85d9689715feeffcc980193086551110fd678ebe1f4342fb7c5e", size = 11538051 },
    { url = "https://files.pythonhosted.org/packages/e9/9a/1f7d18b30edd57441a6411fcbc0c6869448d1a4bacbaee60656ac0fc29c8/mypy-1.15.0-cp311-cp311-manylinux_2_17_x86_64.manylinux2014_x86_64.manylinux_2_28_x86_64.whl", hash = "sha256:5a95fb17c13e29d2d5195869262f8125dfdb5c134dc8d9a9d0aecf7525b10c2c", size = 12286751 },
    { url = "https://files.pythonhosted.org/packages/72/af/19ff499b6f1dafcaf56f9881f7a965ac2f474f69f6f618b5175b044299f5/mypy-1.15.0-cp311-cp311-musllinux_1_2_x86_64.whl", hash = "sha256:1905f494bfd7d85a23a88c5d97840888a7bd516545fc5aaedff0267e0bb54e2f", size = 12421783 },
    { url = "https://files.pythonhosted.org/packages/96/39/11b57431a1f686c1aed54bf794870efe0f6aeca11aca281a0bd87a5ad42c/mypy-1.15.0-cp311-cp311-win_amd64.whl", hash = "sha256:c9817fa23833ff189db061e6d2eff49b2f3b6ed9856b4a0a73046e41932d744f", size = 9265618 },
    { url = "https://files.pythonhosted.org/packages/98/3a/03c74331c5eb8bd025734e04c9840532226775c47a2c39b56a0c8d4f128d/mypy-1.15.0-cp312-cp312-macosx_10_13_x86_64.whl", hash = "sha256:aea39e0583d05124836ea645f412e88a5c7d0fd77a6d694b60d9b6b2d9f184fd", size = 10793981 },
    { url = "https://files.pythonhosted.org/packages/f0/1a/41759b18f2cfd568848a37c89030aeb03534411eef981df621d8fad08a1d/mypy-1.15.0-cp312-cp312-macosx_11_0_arm64.whl", hash = "sha256:2f2147ab812b75e5b5499b01ade1f4a81489a147c01585cda36019102538615f", size = 9749175 },
    { url = "https://files.pythonhosted.org/packages/12/7e/873481abf1ef112c582db832740f4c11b2bfa510e829d6da29b0ab8c3f9c/mypy-1.15.0-cp312-cp312-manylinux_2_17_aarch64.manylinux2014_aarch64.manylinux_2_28_aarch64.whl", hash = "sha256:ce436f4c6d218a070048ed6a44c0bbb10cd2cc5e272b29e7845f6a2f57ee4464", size = 11455675 },
    { url = "https://files.pythonhosted.org/packages/b3/d0/92ae4cde706923a2d3f2d6c39629134063ff64b9dedca9c1388363da072d/mypy-1.15.0-cp312-cp312-manylinux_2_17_x86_64.manylinux2014_x86_64.manylinux_2_28_x86_64.whl", hash = "sha256:8023ff13985661b50a5928fc7a5ca15f3d1affb41e5f0a9952cb68ef090b31ee", size = 12410020 },
    { url = "https://files.pythonhosted.org/packages/46/8b/df49974b337cce35f828ba6fda228152d6db45fed4c86ba56ffe442434fd/mypy-1.15.0-cp312-cp312-musllinux_1_2_x86_64.whl", hash = "sha256:1124a18bc11a6a62887e3e137f37f53fbae476dc36c185d549d4f837a2a6a14e", size = 12498582 },
    { url = "https://files.pythonhosted.org/packages/13/50/da5203fcf6c53044a0b699939f31075c45ae8a4cadf538a9069b165c1050/mypy-1.15.0-cp312-cp312-win_amd64.whl", hash = "sha256:171a9ca9a40cd1843abeca0e405bc1940cd9b305eaeea2dda769ba096932bb22", size = 9366614 },
    { url = "https://files.pythonhosted.org/packages/6a/9b/fd2e05d6ffff24d912f150b87db9e364fa8282045c875654ce7e32fffa66/mypy-1.15.0-cp313-cp313-macosx_10_13_x86_64.whl", hash = "sha256:93faf3fdb04768d44bf28693293f3904bbb555d076b781ad2530214ee53e3445", size = 10788592 },
    { url = "https://files.pythonhosted.org/packages/74/37/b246d711c28a03ead1fd906bbc7106659aed7c089d55fe40dd58db812628/mypy-1.15.0-cp313-cp313-macosx_11_0_arm64.whl", hash = "sha256:811aeccadfb730024c5d3e326b2fbe9249bb7413553f15499a4050f7c30e801d", size = 9753611 },
    { url = "https://files.pythonhosted.org/packages/a6/ac/395808a92e10cfdac8003c3de9a2ab6dc7cde6c0d2a4df3df1b815ffd067/mypy-1.15.0-cp313-cp313-manylinux_2_17_aarch64.manylinux2014_aarch64.manylinux_2_28_aarch64.whl", hash = "sha256:98b7b9b9aedb65fe628c62a6dc57f6d5088ef2dfca37903a7d9ee374d03acca5", size = 11438443 },
    { url = "https://files.pythonhosted.org/packages/d2/8b/801aa06445d2de3895f59e476f38f3f8d610ef5d6908245f07d002676cbf/mypy-1.15.0-cp313-cp313-manylinux_2_17_x86_64.manylinux2014_x86_64.manylinux_2_28_x86_64.whl", hash = "sha256:c43a7682e24b4f576d93072216bf56eeff70d9140241f9edec0c104d0c515036", size = 12402541 },
    { url = "https://files.pythonhosted.org/packages/c7/67/5a4268782eb77344cc613a4cf23540928e41f018a9a1ec4c6882baf20ab8/mypy-1.15.0-cp313-cp313-musllinux_1_2_x86_64.whl", hash = "sha256:baefc32840a9f00babd83251560e0ae1573e2f9d1b067719479bfb0e987c6357", size = 12494348 },
    { url = "https://files.pythonhosted.org/packages/83/3e/57bb447f7bbbfaabf1712d96f9df142624a386d98fb026a761532526057e/mypy-1.15.0-cp313-cp313-win_amd64.whl", hash = "sha256:b9378e2c00146c44793c98b8d5a61039a048e31f429fb0eb546d93f4b000bedf", size = 9373648 },
    { url = "https://files.pythonhosted.org/packages/09/4e/a7d65c7322c510de2c409ff3828b03354a7c43f5a8ed458a7a131b41c7b9/mypy-1.15.0-py3-none-any.whl", hash = "sha256:5469affef548bd1895d86d3bf10ce2b44e33d86923c29e4d675b3e323437ea3e", size = 2221777 },
]

[[package]]
name = "mypy-extensions"
version = "1.1.0"
source = { registry = "https://pypi.org/simple" }
sdist = { url = "https://files.pythonhosted.org/packages/a2/6e/371856a3fb9d31ca8dac321cda606860fa4548858c0cc45d9d1d4ca2628b/mypy_extensions-1.1.0.tar.gz", hash = "sha256:52e68efc3284861e772bbcd66823fde5ae21fd2fdb51c62a211403730b916558", size = 6343 }
wheels = [
    { url = "https://files.pythonhosted.org/packages/79/7b/2c79738432f5c924bef5071f933bcc9efd0473bac3b4aa584a6f7c1c8df8/mypy_extensions-1.1.0-py3-none-any.whl", hash = "sha256:1be4cccdb0f2482337c4743e60421de3a356cd97508abadd57d47403e94f5505", size = 4963 },
]

[[package]]
name = "nodeenv"
version = "1.9.1"
source = { registry = "https://pypi.org/simple" }
sdist = { url = "https://files.pythonhosted.org/packages/43/16/fc88b08840de0e0a72a2f9d8c6bae36be573e475a6326ae854bcc549fc45/nodeenv-1.9.1.tar.gz", hash = "sha256:6ec12890a2dab7946721edbfbcd91f3319c6ccc9aec47be7c7e6b7011ee6645f", size = 47437 }
wheels = [
    { url = "https://files.pythonhosted.org/packages/d2/1d/1b658dbd2b9fa9c4c9f32accbfc0205d532c8c6194dc0f2a4c0428e7128a/nodeenv-1.9.1-py2.py3-none-any.whl", hash = "sha256:ba11c9782d29c27c70ffbdda2d7415098754709be8a7056d79a737cd901155c9", size = 22314 },
]

[[package]]
name = "numba"
version = "0.61.2"
source = { registry = "https://pypi.org/simple" }
dependencies = [
    { name = "llvmlite" },
    { name = "numpy" },
]
sdist = { url = "https://files.pythonhosted.org/packages/1c/a0/e21f57604304aa03ebb8e098429222722ad99176a4f979d34af1d1ee80da/numba-0.61.2.tar.gz", hash = "sha256:8750ee147940a6637b80ecf7f95062185ad8726c8c28a2295b8ec1160a196f7d", size = 2820615 }
wheels = [
    { url = "https://files.pythonhosted.org/packages/eb/ca/f470be59552ccbf9531d2d383b67ae0b9b524d435fb4a0d229fef135116e/numba-0.61.2-cp310-cp310-macosx_10_14_x86_64.whl", hash = "sha256:cf9f9fc00d6eca0c23fc840817ce9f439b9f03c8f03d6246c0e7f0cb15b7162a", size = 2775663 },
    { url = "https://files.pythonhosted.org/packages/f5/13/3bdf52609c80d460a3b4acfb9fdb3817e392875c0d6270cf3fd9546f138b/numba-0.61.2-cp310-cp310-macosx_11_0_arm64.whl", hash = "sha256:ea0247617edcb5dd61f6106a56255baab031acc4257bddaeddb3a1003b4ca3fd", size = 2778344 },
    { url = "https://files.pythonhosted.org/packages/e2/7d/bfb2805bcfbd479f04f835241ecf28519f6e3609912e3a985aed45e21370/numba-0.61.2-cp310-cp310-manylinux2014_x86_64.manylinux_2_17_x86_64.whl", hash = "sha256:ae8c7a522c26215d5f62ebec436e3d341f7f590079245a2f1008dfd498cc1642", size = 3824054 },
    { url = "https://files.pythonhosted.org/packages/e3/27/797b2004745c92955470c73c82f0e300cf033c791f45bdecb4b33b12bdea/numba-0.61.2-cp310-cp310-manylinux_2_28_aarch64.whl", hash = "sha256:bd1e74609855aa43661edffca37346e4e8462f6903889917e9f41db40907daa2", size = 3518531 },
    { url = "https://files.pythonhosted.org/packages/b1/c6/c2fb11e50482cb310afae87a997707f6c7d8a48967b9696271347441f650/numba-0.61.2-cp310-cp310-win_amd64.whl", hash = "sha256:ae45830b129c6137294093b269ef0a22998ccc27bf7cf096ab8dcf7bca8946f9", size = 2831612 },
    { url = "https://files.pythonhosted.org/packages/3f/97/c99d1056aed767503c228f7099dc11c402906b42a4757fec2819329abb98/numba-0.61.2-cp311-cp311-macosx_10_14_x86_64.whl", hash = "sha256:efd3db391df53aaa5cfbee189b6c910a5b471488749fd6606c3f33fc984c2ae2", size = 2775825 },
    { url = "https://files.pythonhosted.org/packages/95/9e/63c549f37136e892f006260c3e2613d09d5120672378191f2dc387ba65a2/numba-0.61.2-cp311-cp311-macosx_11_0_arm64.whl", hash = "sha256:49c980e4171948ffebf6b9a2520ea81feed113c1f4890747ba7f59e74be84b1b", size = 2778695 },
    { url = "https://files.pythonhosted.org/packages/97/c8/8740616c8436c86c1b9a62e72cb891177d2c34c2d24ddcde4c390371bf4c/numba-0.61.2-cp311-cp311-manylinux2014_x86_64.manylinux_2_17_x86_64.whl", hash = "sha256:3945615cd73c2c7eba2a85ccc9c1730c21cd3958bfcf5a44302abae0fb07bb60", size = 3829227 },
    { url = "https://files.pythonhosted.org/packages/fc/06/66e99ae06507c31d15ff3ecd1f108f2f59e18b6e08662cd5f8a5853fbd18/numba-0.61.2-cp311-cp311-manylinux_2_28_aarch64.whl", hash = "sha256:bbfdf4eca202cebade0b7d43896978e146f39398909a42941c9303f82f403a18", size = 3523422 },
    { url = "https://files.pythonhosted.org/packages/0f/a4/2b309a6a9f6d4d8cfba583401c7c2f9ff887adb5d54d8e2e130274c0973f/numba-0.61.2-cp311-cp311-win_amd64.whl", hash = "sha256:76bcec9f46259cedf888041b9886e257ae101c6268261b19fda8cfbc52bec9d1", size = 2831505 },
    { url = "https://files.pythonhosted.org/packages/b4/a0/c6b7b9c615cfa3b98c4c63f4316e3f6b3bbe2387740277006551784218cd/numba-0.61.2-cp312-cp312-macosx_10_14_x86_64.whl", hash = "sha256:34fba9406078bac7ab052efbf0d13939426c753ad72946baaa5bf9ae0ebb8dd2", size = 2776626 },
    { url = "https://files.pythonhosted.org/packages/92/4a/fe4e3c2ecad72d88f5f8cd04e7f7cff49e718398a2fac02d2947480a00ca/numba-0.61.2-cp312-cp312-macosx_11_0_arm64.whl", hash = "sha256:4ddce10009bc097b080fc96876d14c051cc0c7679e99de3e0af59014dab7dfe8", size = 2779287 },
    { url = "https://files.pythonhosted.org/packages/9a/2d/e518df036feab381c23a624dac47f8445ac55686ec7f11083655eb707da3/numba-0.61.2-cp312-cp312-manylinux2014_x86_64.manylinux_2_17_x86_64.whl", hash = "sha256:5b1bb509d01f23d70325d3a5a0e237cbc9544dd50e50588bc581ba860c213546", size = 3885928 },
    { url = "https://files.pythonhosted.org/packages/10/0f/23cced68ead67b75d77cfcca3df4991d1855c897ee0ff3fe25a56ed82108/numba-0.61.2-cp312-cp312-manylinux_2_28_aarch64.whl", hash = "sha256:48a53a3de8f8793526cbe330f2a39fe9a6638efcbf11bd63f3d2f9757ae345cd", size = 3577115 },
    { url = "https://files.pythonhosted.org/packages/68/1d/ddb3e704c5a8fb90142bf9dc195c27db02a08a99f037395503bfbc1d14b3/numba-0.61.2-cp312-cp312-win_amd64.whl", hash = "sha256:97cf4f12c728cf77c9c1d7c23707e4d8fb4632b46275f8f3397de33e5877af18", size = 2831929 },
    { url = "https://files.pythonhosted.org/packages/0b/f3/0fe4c1b1f2569e8a18ad90c159298d862f96c3964392a20d74fc628aee44/numba-0.61.2-cp313-cp313-macosx_10_14_x86_64.whl", hash = "sha256:3a10a8fc9afac40b1eac55717cece1b8b1ac0b946f5065c89e00bde646b5b154", size = 2771785 },
    { url = "https://files.pythonhosted.org/packages/e9/71/91b277d712e46bd5059f8a5866862ed1116091a7cb03bd2704ba8ebe015f/numba-0.61.2-cp313-cp313-macosx_11_0_arm64.whl", hash = "sha256:7d3bcada3c9afba3bed413fba45845f2fb9cd0d2b27dd58a1be90257e293d140", size = 2773289 },
    { url = "https://files.pythonhosted.org/packages/0d/e0/5ea04e7ad2c39288c0f0f9e8d47638ad70f28e275d092733b5817cf243c9/numba-0.61.2-cp313-cp313-manylinux2014_x86_64.manylinux_2_17_x86_64.whl", hash = "sha256:bdbca73ad81fa196bd53dc12e3aaf1564ae036e0c125f237c7644fe64a4928ab", size = 3893918 },
    { url = "https://files.pythonhosted.org/packages/17/58/064f4dcb7d7e9412f16ecf80ed753f92297e39f399c905389688cf950b81/numba-0.61.2-cp313-cp313-manylinux_2_28_aarch64.whl", hash = "sha256:5f154aaea625fb32cfbe3b80c5456d514d416fcdf79733dd69c0df3a11348e9e", size = 3584056 },
    { url = "https://files.pythonhosted.org/packages/af/a4/6d3a0f2d3989e62a18749e1e9913d5fa4910bbb3e3311a035baea6caf26d/numba-0.61.2-cp313-cp313-win_amd64.whl", hash = "sha256:59321215e2e0ac5fa928a8020ab00b8e57cda8a97384963ac0dfa4d4e6aa54e7", size = 2831846 },
]

[[package]]
name = "numpy"
version = "2.2.5"
source = { registry = "https://pypi.org/simple" }
sdist = { url = "https://files.pythonhosted.org/packages/dc/b2/ce4b867d8cd9c0ee84938ae1e6a6f7926ebf928c9090d036fc3c6a04f946/numpy-2.2.5.tar.gz", hash = "sha256:a9c0d994680cd991b1cb772e8b297340085466a6fe964bc9d4e80f5e2f43c291", size = 20273920 }
wheels = [
    { url = "https://files.pythonhosted.org/packages/ef/4e/3d9e6d16237c2aa5485695f0626cbba82f6481efca2e9132368dea3b885e/numpy-2.2.5-cp310-cp310-macosx_10_9_x86_64.whl", hash = "sha256:1f4a922da1729f4c40932b2af4fe84909c7a6e167e6e99f71838ce3a29f3fe26", size = 21252117 },
    { url = "https://files.pythonhosted.org/packages/38/e4/db91349d4079cd15c02ff3b4b8882a529991d6aca077db198a2f2a670406/numpy-2.2.5-cp310-cp310-macosx_11_0_arm64.whl", hash = "sha256:b6f91524d31b34f4a5fee24f5bc16dcd1491b668798b6d85585d836c1e633a6a", size = 14424615 },
    { url = "https://files.pythonhosted.org/packages/f8/59/6e5b011f553c37b008bd115c7ba7106a18f372588fbb1b430b7a5d2c41ce/numpy-2.2.5-cp310-cp310-macosx_14_0_arm64.whl", hash = "sha256:19f4718c9012e3baea91a7dba661dcab2451cda2550678dc30d53acb91a7290f", size = 5428691 },
    { url = "https://files.pythonhosted.org/packages/a2/58/d5d70ebdac82b3a6ddf409b3749ca5786636e50fd64d60edb46442af6838/numpy-2.2.5-cp310-cp310-macosx_14_0_x86_64.whl", hash = "sha256:eb7fd5b184e5d277afa9ec0ad5e4eb562ecff541e7f60e69ee69c8d59e9aeaba", size = 6965010 },
    { url = "https://files.pythonhosted.org/packages/dc/a8/c290394be346d4e7b48a40baf292626fd96ec56a6398ace4c25d9079bc6a/numpy-2.2.5-cp310-cp310-manylinux_2_17_aarch64.manylinux2014_aarch64.whl", hash = "sha256:6413d48a9be53e183eb06495d8e3b006ef8f87c324af68241bbe7a39e8ff54c3", size = 14369885 },
    { url = "https://files.pythonhosted.org/packages/c2/70/fed13c70aabe7049368553e81d7ca40f305f305800a007a956d7cd2e5476/numpy-2.2.5-cp310-cp310-manylinux_2_17_x86_64.manylinux2014_x86_64.whl", hash = "sha256:7451f92eddf8503c9b8aa4fe6aa7e87fd51a29c2cfc5f7dbd72efde6c65acf57", size = 16418372 },
    { url = "https://files.pythonhosted.org/packages/04/ab/c3c14f25ddaecd6fc58a34858f6a93a21eea6c266ba162fa99f3d0de12ac/numpy-2.2.5-cp310-cp310-musllinux_1_2_aarch64.whl", hash = "sha256:0bcb1d057b7571334139129b7f941588f69ce7c4ed15a9d6162b2ea54ded700c", size = 15883173 },
    { url = "https://files.pythonhosted.org/packages/50/18/f53710a19042911c7aca824afe97c203728a34b8cf123e2d94621a12edc3/numpy-2.2.5-cp310-cp310-musllinux_1_2_x86_64.whl", hash = "sha256:36ab5b23915887543441efd0417e6a3baa08634308894316f446027611b53bf1", size = 18206881 },
    { url = "https://files.pythonhosted.org/packages/6b/ec/5b407bab82f10c65af5a5fe754728df03f960fd44d27c036b61f7b3ef255/numpy-2.2.5-cp310-cp310-win32.whl", hash = "sha256:422cc684f17bc963da5f59a31530b3936f57c95a29743056ef7a7903a5dbdf88", size = 6609852 },
    { url = "https://files.pythonhosted.org/packages/b6/f5/467ca8675c7e6c567f571d8db942cc10a87588bd9e20a909d8af4171edda/numpy-2.2.5-cp310-cp310-win_amd64.whl", hash = "sha256:e4f0b035d9d0ed519c813ee23e0a733db81ec37d2e9503afbb6e54ccfdee0fa7", size = 12944922 },
    { url = "https://files.pythonhosted.org/packages/f5/fb/e4e4c254ba40e8f0c78218f9e86304628c75b6900509b601c8433bdb5da7/numpy-2.2.5-cp311-cp311-macosx_10_9_x86_64.whl", hash = "sha256:c42365005c7a6c42436a54d28c43fe0e01ca11eb2ac3cefe796c25a5f98e5e9b", size = 21256475 },
    { url = "https://files.pythonhosted.org/packages/81/32/dd1f7084f5c10b2caad778258fdaeedd7fbd8afcd2510672811e6138dfac/numpy-2.2.5-cp311-cp311-macosx_11_0_arm64.whl", hash = "sha256:498815b96f67dc347e03b719ef49c772589fb74b8ee9ea2c37feae915ad6ebda", size = 14461474 },
    { url = "https://files.pythonhosted.org/packages/0e/65/937cdf238ef6ac54ff749c0f66d9ee2b03646034c205cea9b6c51f2f3ad1/numpy-2.2.5-cp311-cp311-macosx_14_0_arm64.whl", hash = "sha256:6411f744f7f20081b1b4e7112e0f4c9c5b08f94b9f086e6f0adf3645f85d3a4d", size = 5426875 },
    { url = "https://files.pythonhosted.org/packages/25/17/814515fdd545b07306eaee552b65c765035ea302d17de1b9cb50852d2452/numpy-2.2.5-cp311-cp311-macosx_14_0_x86_64.whl", hash = "sha256:9de6832228f617c9ef45d948ec1cd8949c482238d68b2477e6f642c33a7b0a54", size = 6969176 },
    { url = "https://files.pythonhosted.org/packages/e5/32/a66db7a5c8b5301ec329ab36d0ecca23f5e18907f43dbd593c8ec326d57c/numpy-2.2.5-cp311-cp311-manylinux_2_17_aarch64.manylinux2014_aarch64.whl", hash = "sha256:369e0d4647c17c9363244f3468f2227d557a74b6781cb62ce57cf3ef5cc7c610", size = 14374850 },
    { url = "https://files.pythonhosted.org/packages/ad/c9/1bf6ada582eebcbe8978f5feb26584cd2b39f94ededeea034ca8f84af8c8/numpy-2.2.5-cp311-cp311-manylinux_2_17_x86_64.manylinux2014_x86_64.whl", hash = "sha256:262d23f383170f99cd9191a7c85b9a50970fe9069b2f8ab5d786eca8a675d60b", size = 16430306 },
    { url = "https://files.pythonhosted.org/packages/6a/f0/3f741863f29e128f4fcfdb99253cc971406b402b4584663710ee07f5f7eb/numpy-2.2.5-cp311-cp311-musllinux_1_2_aarch64.whl", hash = "sha256:aa70fdbdc3b169d69e8c59e65c07a1c9351ceb438e627f0fdcd471015cd956be", size = 15884767 },
    { url = "https://files.pythonhosted.org/packages/98/d9/4ccd8fd6410f7bf2d312cbc98892e0e43c2fcdd1deae293aeb0a93b18071/numpy-2.2.5-cp311-cp311-musllinux_1_2_x86_64.whl", hash = "sha256:37e32e985f03c06206582a7323ef926b4e78bdaa6915095ef08070471865b906", size = 18219515 },
    { url = "https://files.pythonhosted.org/packages/b1/56/783237243d4395c6dd741cf16eeb1a9035ee3d4310900e6b17e875d1b201/numpy-2.2.5-cp311-cp311-win32.whl", hash = "sha256:f5045039100ed58fa817a6227a356240ea1b9a1bc141018864c306c1a16d4175", size = 6607842 },
    { url = "https://files.pythonhosted.org/packages/98/89/0c93baaf0094bdaaaa0536fe61a27b1dce8a505fa262a865ec142208cfe9/numpy-2.2.5-cp311-cp311-win_amd64.whl", hash = "sha256:b13f04968b46ad705f7c8a80122a42ae8f620536ea38cf4bdd374302926424dd", size = 12949071 },
    { url = "https://files.pythonhosted.org/packages/e2/f7/1fd4ff108cd9d7ef929b8882692e23665dc9c23feecafbb9c6b80f4ec583/numpy-2.2.5-cp312-cp312-macosx_10_13_x86_64.whl", hash = "sha256:ee461a4eaab4f165b68780a6a1af95fb23a29932be7569b9fab666c407969051", size = 20948633 },
    { url = "https://files.pythonhosted.org/packages/12/03/d443c278348371b20d830af155ff2079acad6a9e60279fac2b41dbbb73d8/numpy-2.2.5-cp312-cp312-macosx_11_0_arm64.whl", hash = "sha256:ec31367fd6a255dc8de4772bd1658c3e926d8e860a0b6e922b615e532d320ddc", size = 14176123 },
    { url = "https://files.pythonhosted.org/packages/2b/0b/5ca264641d0e7b14393313304da48b225d15d471250376f3fbdb1a2be603/numpy-2.2.5-cp312-cp312-macosx_14_0_arm64.whl", hash = "sha256:47834cde750d3c9f4e52c6ca28a7361859fcaf52695c7dc3cc1a720b8922683e", size = 5163817 },
    { url = "https://files.pythonhosted.org/packages/04/b3/d522672b9e3d28e26e1613de7675b441bbd1eaca75db95680635dd158c67/numpy-2.2.5-cp312-cp312-macosx_14_0_x86_64.whl", hash = "sha256:2c1a1c6ccce4022383583a6ded7bbcda22fc635eb4eb1e0a053336425ed36dfa", size = 6698066 },
    { url = "https://files.pythonhosted.org/packages/a0/93/0f7a75c1ff02d4b76df35079676b3b2719fcdfb39abdf44c8b33f43ef37d/numpy-2.2.5-cp312-cp312-manylinux_2_17_aarch64.manylinux2014_aarch64.whl", hash = "sha256:9d75f338f5f79ee23548b03d801d28a505198297534f62416391857ea0479571", size = 14087277 },
    { url = "https://files.pythonhosted.org/packages/b0/d9/7c338b923c53d431bc837b5b787052fef9ae68a56fe91e325aac0d48226e/numpy-2.2.5-cp312-cp312-manylinux_2_17_x86_64.manylinux2014_x86_64.whl", hash = "sha256:3a801fef99668f309b88640e28d261991bfad9617c27beda4a3aec4f217ea073", size = 16135742 },
    { url = "https://files.pythonhosted.org/packages/2d/10/4dec9184a5d74ba9867c6f7d1e9f2e0fb5fe96ff2bf50bb6f342d64f2003/numpy-2.2.5-cp312-cp312-musllinux_1_2_aarch64.whl", hash = "sha256:abe38cd8381245a7f49967a6010e77dbf3680bd3627c0fe4362dd693b404c7f8", size = 15581825 },
    { url = "https://files.pythonhosted.org/packages/80/1f/2b6fcd636e848053f5b57712a7d1880b1565eec35a637fdfd0a30d5e738d/numpy-2.2.5-cp312-cp312-musllinux_1_2_x86_64.whl", hash = "sha256:5a0ac90e46fdb5649ab6369d1ab6104bfe5854ab19b645bf5cda0127a13034ae", size = 17899600 },
    { url = "https://files.pythonhosted.org/packages/ec/87/36801f4dc2623d76a0a3835975524a84bd2b18fe0f8835d45c8eae2f9ff2/numpy-2.2.5-cp312-cp312-win32.whl", hash = "sha256:0cd48122a6b7eab8f06404805b1bd5856200e3ed6f8a1b9a194f9d9054631beb", size = 6312626 },
    { url = "https://files.pythonhosted.org/packages/8b/09/4ffb4d6cfe7ca6707336187951992bd8a8b9142cf345d87ab858d2d7636a/numpy-2.2.5-cp312-cp312-win_amd64.whl", hash = "sha256:ced69262a8278547e63409b2653b372bf4baff0870c57efa76c5703fd6543282", size = 12645715 },
    { url = "https://files.pythonhosted.org/packages/e2/a0/0aa7f0f4509a2e07bd7a509042967c2fab635690d4f48c6c7b3afd4f448c/numpy-2.2.5-cp313-cp313-macosx_10_13_x86_64.whl", hash = "sha256:059b51b658f4414fff78c6d7b1b4e18283ab5fa56d270ff212d5ba0c561846f4", size = 20935102 },
    { url = "https://files.pythonhosted.org/packages/7e/e4/a6a9f4537542912ec513185396fce52cdd45bdcf3e9d921ab02a93ca5aa9/numpy-2.2.5-cp313-cp313-macosx_11_0_arm64.whl", hash = "sha256:47f9ed103af0bc63182609044b0490747e03bd20a67e391192dde119bf43d52f", size = 14191709 },
    { url = "https://files.pythonhosted.org/packages/be/65/72f3186b6050bbfe9c43cb81f9df59ae63603491d36179cf7a7c8d216758/numpy-2.2.5-cp313-cp313-macosx_14_0_arm64.whl", hash = "sha256:261a1ef047751bb02f29dfe337230b5882b54521ca121fc7f62668133cb119c9", size = 5149173 },
    { url = "https://files.pythonhosted.org/packages/e5/e9/83e7a9432378dde5802651307ae5e9ea07bb72b416728202218cd4da2801/numpy-2.2.5-cp313-cp313-macosx_14_0_x86_64.whl", hash = "sha256:4520caa3807c1ceb005d125a75e715567806fed67e315cea619d5ec6e75a4191", size = 6684502 },
    { url = "https://files.pythonhosted.org/packages/ea/27/b80da6c762394c8ee516b74c1f686fcd16c8f23b14de57ba0cad7349d1d2/numpy-2.2.5-cp313-cp313-manylinux_2_17_aarch64.manylinux2014_aarch64.whl", hash = "sha256:3d14b17b9be5f9c9301f43d2e2a4886a33b53f4e6fdf9ca2f4cc60aeeee76372", size = 14084417 },
    { url = "https://files.pythonhosted.org/packages/aa/fc/ebfd32c3e124e6a1043e19c0ab0769818aa69050ce5589b63d05ff185526/numpy-2.2.5-cp313-cp313-manylinux_2_17_x86_64.manylinux2014_x86_64.whl", hash = "sha256:2ba321813a00e508d5421104464510cc962a6f791aa2fca1c97b1e65027da80d", size = 16133807 },
    { url = "https://files.pythonhosted.org/packages/bf/9b/4cc171a0acbe4666f7775cfd21d4eb6bb1d36d3a0431f48a73e9212d2278/numpy-2.2.5-cp313-cp313-musllinux_1_2_aarch64.whl", hash = "sha256:a4cbdef3ddf777423060c6f81b5694bad2dc9675f110c4b2a60dc0181543fac7", size = 15575611 },
    { url = "https://files.pythonhosted.org/packages/a3/45/40f4135341850df48f8edcf949cf47b523c404b712774f8855a64c96ef29/numpy-2.2.5-cp313-cp313-musllinux_1_2_x86_64.whl", hash = "sha256:54088a5a147ab71a8e7fdfd8c3601972751ded0739c6b696ad9cb0343e21ab73", size = 17895747 },
    { url = "https://files.pythonhosted.org/packages/f8/4c/b32a17a46f0ffbde8cc82df6d3daeaf4f552e346df143e1b188a701a8f09/numpy-2.2.5-cp313-cp313-win32.whl", hash = "sha256:c8b82a55ef86a2d8e81b63da85e55f5537d2157165be1cb2ce7cfa57b6aef38b", size = 6309594 },
    { url = "https://files.pythonhosted.org/packages/13/ae/72e6276feb9ef06787365b05915bfdb057d01fceb4a43cb80978e518d79b/numpy-2.2.5-cp313-cp313-win_amd64.whl", hash = "sha256:d8882a829fd779f0f43998e931c466802a77ca1ee0fe25a3abe50278616b1471", size = 12638356 },
    { url = "https://files.pythonhosted.org/packages/79/56/be8b85a9f2adb688e7ded6324e20149a03541d2b3297c3ffc1a73f46dedb/numpy-2.2.5-cp313-cp313t-macosx_10_13_x86_64.whl", hash = "sha256:e8b025c351b9f0e8b5436cf28a07fa4ac0204d67b38f01433ac7f9b870fa38c6", size = 20963778 },
    { url = "https://files.pythonhosted.org/packages/ff/77/19c5e62d55bff507a18c3cdff82e94fe174957bad25860a991cac719d3ab/numpy-2.2.5-cp313-cp313t-macosx_11_0_arm64.whl", hash = "sha256:8dfa94b6a4374e7851bbb6f35e6ded2120b752b063e6acdd3157e4d2bb922eba", size = 14207279 },
    { url = "https://files.pythonhosted.org/packages/75/22/aa11f22dc11ff4ffe4e849d9b63bbe8d4ac6d5fae85ddaa67dfe43be3e76/numpy-2.2.5-cp313-cp313t-macosx_14_0_arm64.whl", hash = "sha256:97c8425d4e26437e65e1d189d22dff4a079b747ff9c2788057bfb8114ce1e133", size = 5199247 },
    { url = "https://files.pythonhosted.org/packages/4f/6c/12d5e760fc62c08eded0394f62039f5a9857f758312bf01632a81d841459/numpy-2.2.5-cp313-cp313t-macosx_14_0_x86_64.whl", hash = "sha256:352d330048c055ea6db701130abc48a21bec690a8d38f8284e00fab256dc1376", size = 6711087 },
    { url = "https://files.pythonhosted.org/packages/ef/94/ece8280cf4218b2bee5cec9567629e61e51b4be501e5c6840ceb593db945/numpy-2.2.5-cp313-cp313t-manylinux_2_17_aarch64.manylinux2014_aarch64.whl", hash = "sha256:8b4c0773b6ada798f51f0f8e30c054d32304ccc6e9c5d93d46cb26f3d385ab19", size = 14059964 },
    { url = "https://files.pythonhosted.org/packages/39/41/c5377dac0514aaeec69115830a39d905b1882819c8e65d97fc60e177e19e/numpy-2.2.5-cp313-cp313t-manylinux_2_17_x86_64.manylinux2014_x86_64.whl", hash = "sha256:55f09e00d4dccd76b179c0f18a44f041e5332fd0e022886ba1c0bbf3ea4a18d0", size = 16121214 },
    { url = "https://files.pythonhosted.org/packages/db/54/3b9f89a943257bc8e187145c6bc0eb8e3d615655f7b14e9b490b053e8149/numpy-2.2.5-cp313-cp313t-musllinux_1_2_aarch64.whl", hash = "sha256:02f226baeefa68f7d579e213d0f3493496397d8f1cff5e2b222af274c86a552a", size = 15575788 },
    { url = "https://files.pythonhosted.org/packages/b1/c4/2e407e85df35b29f79945751b8f8e671057a13a376497d7fb2151ba0d290/numpy-2.2.5-cp313-cp313t-musllinux_1_2_x86_64.whl", hash = "sha256:c26843fd58f65da9491165072da2cccc372530681de481ef670dcc8e27cfb066", size = 17893672 },
    { url = "https://files.pythonhosted.org/packages/29/7e/d0b44e129d038dba453f00d0e29ebd6eaf2f06055d72b95b9947998aca14/numpy-2.2.5-cp313-cp313t-win32.whl", hash = "sha256:1a161c2c79ab30fe4501d5a2bbfe8b162490757cf90b7f05be8b80bc02f7bb8e", size = 6377102 },
    { url = "https://files.pythonhosted.org/packages/63/be/b85e4aa4bf42c6502851b971f1c326d583fcc68227385f92089cf50a7b45/numpy-2.2.5-cp313-cp313t-win_amd64.whl", hash = "sha256:d403c84991b5ad291d3809bace5e85f4bbf44a04bdc9a88ed2bb1807b3360bb8", size = 12750096 },
    { url = "https://files.pythonhosted.org/packages/35/e4/5ef5ef1d4308f96961198b2323bfc7c7afb0ccc0d623b01c79bc87ab496d/numpy-2.2.5-pp310-pypy310_pp73-macosx_10_15_x86_64.whl", hash = "sha256:b4ea7e1cff6784e58fe281ce7e7f05036b3e1c89c6f922a6bfbc0a7e8768adbe", size = 21083404 },
    { url = "https://files.pythonhosted.org/packages/a3/5f/bde9238e8e977652a16a4b114ed8aa8bb093d718c706eeecb5f7bfa59572/numpy-2.2.5-pp310-pypy310_pp73-macosx_14_0_x86_64.whl", hash = "sha256:d7543263084a85fbc09c704b515395398d31d6395518446237eac219eab9e55e", size = 6828578 },
    { url = "https://files.pythonhosted.org/packages/ef/7f/813f51ed86e559ab2afb6a6f33aa6baf8a560097e25e4882a938986c76c2/numpy-2.2.5-pp310-pypy310_pp73-manylinux_2_17_x86_64.manylinux2014_x86_64.whl", hash = "sha256:0255732338c4fdd00996c0421884ea8a3651eea555c3a56b84892b66f696eb70", size = 16234796 },
    { url = "https://files.pythonhosted.org/packages/68/67/1175790323026d3337cc285cc9c50eca637d70472b5e622529df74bb8f37/numpy-2.2.5-pp310-pypy310_pp73-win_amd64.whl", hash = "sha256:d2e3bdadaba0e040d1e7ab39db73e0afe2c74ae277f5614dad53eadbecbbb169", size = 12859001 },
]

[[package]]
name = "opentelemetry-api"
version = "1.32.1"
source = { registry = "https://pypi.org/simple" }
dependencies = [
    { name = "deprecated" },
    { name = "importlib-metadata" },
]
sdist = { url = "https://files.pythonhosted.org/packages/42/40/2359245cd33641c2736a0136a50813352d72f3fc209de28fb226950db4a1/opentelemetry_api-1.32.1.tar.gz", hash = "sha256:a5be71591694a4d9195caf6776b055aa702e964d961051a0715d05f8632c32fb", size = 64138 }
wheels = [
    { url = "https://files.pythonhosted.org/packages/12/f2/89ea3361a305466bc6460a532188830351220b5f0851a5fa133155c16eca/opentelemetry_api-1.32.1-py3-none-any.whl", hash = "sha256:bbd19f14ab9f15f0e85e43e6a958aa4cb1f36870ee62b7fd205783a112012724", size = 65287 },
]

[[package]]
name = "packaging"
version = "25.0"
source = { registry = "https://pypi.org/simple" }
sdist = { url = "https://files.pythonhosted.org/packages/a1/d4/1fc4078c65507b51b96ca8f8c3ba19e6a61c8253c72794544580a7b6c24d/packaging-25.0.tar.gz", hash = "sha256:d443872c98d677bf60f6a1f2f8c1cb748e8fe762d2bf9d3148b5599295b0fc4f", size = 165727 }
wheels = [
    { url = "https://files.pythonhosted.org/packages/20/12/38679034af332785aac8774540895e234f4d07f7545804097de4b666afd8/packaging-25.0-py3-none-any.whl", hash = "sha256:29572ef2b1f17581046b3a2227d5c611fb25ec70ca1ba8554b24b0e69331a484", size = 66469 },
]

[[package]]
name = "pandas"
version = "2.2.3"
source = { registry = "https://pypi.org/simple" }
dependencies = [
    { name = "numpy" },
    { name = "python-dateutil" },
    { name = "pytz" },
    { name = "tzdata" },
]
sdist = { url = "https://files.pythonhosted.org/packages/9c/d6/9f8431bacc2e19dca897724cd097b1bb224a6ad5433784a44b587c7c13af/pandas-2.2.3.tar.gz", hash = "sha256:4f18ba62b61d7e192368b84517265a99b4d7ee8912f8708660fb4a366cc82667", size = 4399213 }
wheels = [
    { url = "https://files.pythonhosted.org/packages/aa/70/c853aec59839bceed032d52010ff5f1b8d87dc3114b762e4ba2727661a3b/pandas-2.2.3-cp310-cp310-macosx_10_9_x86_64.whl", hash = "sha256:1948ddde24197a0f7add2bdc4ca83bf2b1ef84a1bc8ccffd95eda17fd836ecb5", size = 12580827 },
    { url = "https://files.pythonhosted.org/packages/99/f2/c4527768739ffa4469b2b4fff05aa3768a478aed89a2f271a79a40eee984/pandas-2.2.3-cp310-cp310-macosx_11_0_arm64.whl", hash = "sha256:381175499d3802cde0eabbaf6324cce0c4f5d52ca6f8c377c29ad442f50f6348", size = 11303897 },
    { url = "https://files.pythonhosted.org/packages/ed/12/86c1747ea27989d7a4064f806ce2bae2c6d575b950be087837bdfcabacc9/pandas-2.2.3-cp310-cp310-manylinux2014_aarch64.manylinux_2_17_aarch64.whl", hash = "sha256:d9c45366def9a3dd85a6454c0e7908f2b3b8e9c138f5dc38fed7ce720d8453ed", size = 66480908 },
    { url = "https://files.pythonhosted.org/packages/44/50/7db2cd5e6373ae796f0ddad3675268c8d59fb6076e66f0c339d61cea886b/pandas-2.2.3-cp310-cp310-manylinux_2_17_x86_64.manylinux2014_x86_64.whl", hash = "sha256:86976a1c5b25ae3f8ccae3a5306e443569ee3c3faf444dfd0f41cda24667ad57", size = 13064210 },
    { url = "https://files.pythonhosted.org/packages/61/61/a89015a6d5536cb0d6c3ba02cebed51a95538cf83472975275e28ebf7d0c/pandas-2.2.3-cp310-cp310-musllinux_1_2_aarch64.whl", hash = "sha256:b8661b0238a69d7aafe156b7fa86c44b881387509653fdf857bebc5e4008ad42", size = 16754292 },
    { url = "https://files.pythonhosted.org/packages/ce/0d/4cc7b69ce37fac07645a94e1d4b0880b15999494372c1523508511b09e40/pandas-2.2.3-cp310-cp310-musllinux_1_2_x86_64.whl", hash = "sha256:37e0aced3e8f539eccf2e099f65cdb9c8aa85109b0be6e93e2baff94264bdc6f", size = 14416379 },
    { url = "https://files.pythonhosted.org/packages/31/9e/6ebb433de864a6cd45716af52a4d7a8c3c9aaf3a98368e61db9e69e69a9c/pandas-2.2.3-cp310-cp310-win_amd64.whl", hash = "sha256:56534ce0746a58afaf7942ba4863e0ef81c9c50d3f0ae93e9497d6a41a057645", size = 11598471 },
    { url = "https://files.pythonhosted.org/packages/a8/44/d9502bf0ed197ba9bf1103c9867d5904ddcaf869e52329787fc54ed70cc8/pandas-2.2.3-cp311-cp311-macosx_10_9_x86_64.whl", hash = "sha256:66108071e1b935240e74525006034333f98bcdb87ea116de573a6a0dccb6c039", size = 12602222 },
    { url = "https://files.pythonhosted.org/packages/52/11/9eac327a38834f162b8250aab32a6781339c69afe7574368fffe46387edf/pandas-2.2.3-cp311-cp311-macosx_11_0_arm64.whl", hash = "sha256:7c2875855b0ff77b2a64a0365e24455d9990730d6431b9e0ee18ad8acee13dbd", size = 11321274 },
    { url = "https://files.pythonhosted.org/packages/45/fb/c4beeb084718598ba19aa9f5abbc8aed8b42f90930da861fcb1acdb54c3a/pandas-2.2.3-cp311-cp311-manylinux2014_aarch64.manylinux_2_17_aarch64.whl", hash = "sha256:cd8d0c3be0515c12fed0bdbae072551c8b54b7192c7b1fda0ba56059a0179698", size = 15579836 },
    { url = "https://files.pythonhosted.org/packages/cd/5f/4dba1d39bb9c38d574a9a22548c540177f78ea47b32f99c0ff2ec499fac5/pandas-2.2.3-cp311-cp311-manylinux_2_17_x86_64.manylinux2014_x86_64.whl", hash = "sha256:c124333816c3a9b03fbeef3a9f230ba9a737e9e5bb4060aa2107a86cc0a497fc", size = 13058505 },
    { url = "https://files.pythonhosted.org/packages/b9/57/708135b90391995361636634df1f1130d03ba456e95bcf576fada459115a/pandas-2.2.3-cp311-cp311-musllinux_1_2_aarch64.whl", hash = "sha256:63cc132e40a2e084cf01adf0775b15ac515ba905d7dcca47e9a251819c575ef3", size = 16744420 },
    { url = "https://files.pythonhosted.org/packages/86/4a/03ed6b7ee323cf30404265c284cee9c65c56a212e0a08d9ee06984ba2240/pandas-2.2.3-cp311-cp311-musllinux_1_2_x86_64.whl", hash = "sha256:29401dbfa9ad77319367d36940cd8a0b3a11aba16063e39632d98b0e931ddf32", size = 14440457 },
    { url = "https://files.pythonhosted.org/packages/ed/8c/87ddf1fcb55d11f9f847e3c69bb1c6f8e46e2f40ab1a2d2abadb2401b007/pandas-2.2.3-cp311-cp311-win_amd64.whl", hash = "sha256:3fc6873a41186404dad67245896a6e440baacc92f5b716ccd1bc9ed2995ab2c5", size = 11617166 },
    { url = "https://files.pythonhosted.org/packages/17/a3/fb2734118db0af37ea7433f57f722c0a56687e14b14690edff0cdb4b7e58/pandas-2.2.3-cp312-cp312-macosx_10_9_x86_64.whl", hash = "sha256:b1d432e8d08679a40e2a6d8b2f9770a5c21793a6f9f47fdd52c5ce1948a5a8a9", size = 12529893 },
    { url = "https://files.pythonhosted.org/packages/e1/0c/ad295fd74bfac85358fd579e271cded3ac969de81f62dd0142c426b9da91/pandas-2.2.3-cp312-cp312-macosx_11_0_arm64.whl", hash = "sha256:a5a1595fe639f5988ba6a8e5bc9649af3baf26df3998a0abe56c02609392e0a4", size = 11363475 },
    { url = "https://files.pythonhosted.org/packages/c6/2a/4bba3f03f7d07207481fed47f5b35f556c7441acddc368ec43d6643c5777/pandas-2.2.3-cp312-cp312-manylinux2014_aarch64.manylinux_2_17_aarch64.whl", hash = "sha256:5de54125a92bb4d1c051c0659e6fcb75256bf799a732a87184e5ea503965bce3", size = 15188645 },
    { url = "https://files.pythonhosted.org/packages/38/f8/d8fddee9ed0d0c0f4a2132c1dfcf0e3e53265055da8df952a53e7eaf178c/pandas-2.2.3-cp312-cp312-manylinux_2_17_x86_64.manylinux2014_x86_64.whl", hash = "sha256:fffb8ae78d8af97f849404f21411c95062db1496aeb3e56f146f0355c9989319", size = 12739445 },
    { url = "https://files.pythonhosted.org/packages/20/e8/45a05d9c39d2cea61ab175dbe6a2de1d05b679e8de2011da4ee190d7e748/pandas-2.2.3-cp312-cp312-musllinux_1_2_aarch64.whl", hash = "sha256:6dfcb5ee8d4d50c06a51c2fffa6cff6272098ad6540aed1a76d15fb9318194d8", size = 16359235 },
    { url = "https://files.pythonhosted.org/packages/1d/99/617d07a6a5e429ff90c90da64d428516605a1ec7d7bea494235e1c3882de/pandas-2.2.3-cp312-cp312-musllinux_1_2_x86_64.whl", hash = "sha256:062309c1b9ea12a50e8ce661145c6aab431b1e99530d3cd60640e255778bd43a", size = 14056756 },
    { url = "https://files.pythonhosted.org/packages/29/d4/1244ab8edf173a10fd601f7e13b9566c1b525c4f365d6bee918e68381889/pandas-2.2.3-cp312-cp312-win_amd64.whl", hash = "sha256:59ef3764d0fe818125a5097d2ae867ca3fa64df032331b7e0917cf5d7bf66b13", size = 11504248 },
    { url = "https://files.pythonhosted.org/packages/64/22/3b8f4e0ed70644e85cfdcd57454686b9057c6c38d2f74fe4b8bc2527214a/pandas-2.2.3-cp313-cp313-macosx_10_13_x86_64.whl", hash = "sha256:f00d1345d84d8c86a63e476bb4955e46458b304b9575dcf71102b5c705320015", size = 12477643 },
    { url = "https://files.pythonhosted.org/packages/e4/93/b3f5d1838500e22c8d793625da672f3eec046b1a99257666c94446969282/pandas-2.2.3-cp313-cp313-macosx_11_0_arm64.whl", hash = "sha256:3508d914817e153ad359d7e069d752cdd736a247c322d932eb89e6bc84217f28", size = 11281573 },
    { url = "https://files.pythonhosted.org/packages/f5/94/6c79b07f0e5aab1dcfa35a75f4817f5c4f677931d4234afcd75f0e6a66ca/pandas-2.2.3-cp313-cp313-manylinux2014_aarch64.manylinux_2_17_aarch64.whl", hash = "sha256:22a9d949bfc9a502d320aa04e5d02feab689d61da4e7764b62c30b991c42c5f0", size = 15196085 },
    { url = "https://files.pythonhosted.org/packages/e8/31/aa8da88ca0eadbabd0a639788a6da13bb2ff6edbbb9f29aa786450a30a91/pandas-2.2.3-cp313-cp313-manylinux_2_17_x86_64.manylinux2014_x86_64.whl", hash = "sha256:f3a255b2c19987fbbe62a9dfd6cff7ff2aa9ccab3fc75218fd4b7530f01efa24", size = 12711809 },
    { url = "https://files.pythonhosted.org/packages/ee/7c/c6dbdb0cb2a4344cacfb8de1c5808ca885b2e4dcfde8008266608f9372af/pandas-2.2.3-cp313-cp313-musllinux_1_2_aarch64.whl", hash = "sha256:800250ecdadb6d9c78eae4990da62743b857b470883fa27f652db8bdde7f6659", size = 16356316 },
    { url = "https://files.pythonhosted.org/packages/57/b7/8b757e7d92023b832869fa8881a992696a0bfe2e26f72c9ae9f255988d42/pandas-2.2.3-cp313-cp313-musllinux_1_2_x86_64.whl", hash = "sha256:6374c452ff3ec675a8f46fd9ab25c4ad0ba590b71cf0656f8b6daa5202bca3fb", size = 14022055 },
    { url = "https://files.pythonhosted.org/packages/3b/bc/4b18e2b8c002572c5a441a64826252ce5da2aa738855747247a971988043/pandas-2.2.3-cp313-cp313-win_amd64.whl", hash = "sha256:61c5ad4043f791b61dd4752191d9f07f0ae412515d59ba8f005832a532f8736d", size = 11481175 },
    { url = "https://files.pythonhosted.org/packages/76/a3/a5d88146815e972d40d19247b2c162e88213ef51c7c25993942c39dbf41d/pandas-2.2.3-cp313-cp313t-macosx_10_13_x86_64.whl", hash = "sha256:3b71f27954685ee685317063bf13c7709a7ba74fc996b84fc6821c59b0f06468", size = 12615650 },
    { url = "https://files.pythonhosted.org/packages/9c/8c/f0fd18f6140ddafc0c24122c8a964e48294acc579d47def376fef12bcb4a/pandas-2.2.3-cp313-cp313t-macosx_11_0_arm64.whl", hash = "sha256:38cf8125c40dae9d5acc10fa66af8ea6fdf760b2714ee482ca691fc66e6fcb18", size = 11290177 },
    { url = "https://files.pythonhosted.org/packages/ed/f9/e995754eab9c0f14c6777401f7eece0943840b7a9fc932221c19d1abee9f/pandas-2.2.3-cp313-cp313t-manylinux2014_aarch64.manylinux_2_17_aarch64.whl", hash = "sha256:ba96630bc17c875161df3818780af30e43be9b166ce51c9a18c1feae342906c2", size = 14651526 },
    { url = "https://files.pythonhosted.org/packages/25/b0/98d6ae2e1abac4f35230aa756005e8654649d305df9a28b16b9ae4353bff/pandas-2.2.3-cp313-cp313t-manylinux_2_17_x86_64.manylinux2014_x86_64.whl", hash = "sha256:1db71525a1538b30142094edb9adc10be3f3e176748cd7acc2240c2f2e5aa3a4", size = 11871013 },
    { url = "https://files.pythonhosted.org/packages/cc/57/0f72a10f9db6a4628744c8e8f0df4e6e21de01212c7c981d31e50ffc8328/pandas-2.2.3-cp313-cp313t-musllinux_1_2_aarch64.whl", hash = "sha256:15c0e1e02e93116177d29ff83e8b1619c93ddc9c49083f237d4312337a61165d", size = 15711620 },
    { url = "https://files.pythonhosted.org/packages/ab/5f/b38085618b950b79d2d9164a711c52b10aefc0ae6833b96f626b7021b2ed/pandas-2.2.3-cp313-cp313t-musllinux_1_2_x86_64.whl", hash = "sha256:ad5b65698ab28ed8d7f18790a0dc58005c7629f227be9ecc1072aa74c0c1d43a", size = 13098436 },
]

[[package]]
name = "parso"
version = "0.8.4"
source = { registry = "https://pypi.org/simple" }
sdist = { url = "https://files.pythonhosted.org/packages/66/94/68e2e17afaa9169cf6412ab0f28623903be73d1b32e208d9e8e541bb086d/parso-0.8.4.tar.gz", hash = "sha256:eb3a7b58240fb99099a345571deecc0f9540ea5f4dd2fe14c2a99d6b281ab92d", size = 400609 }
wheels = [
    { url = "https://files.pythonhosted.org/packages/c6/ac/dac4a63f978e4dcb3c6d3a78c4d8e0192a113d288502a1216950c41b1027/parso-0.8.4-py2.py3-none-any.whl", hash = "sha256:a418670a20291dacd2dddc80c377c5c3791378ee1e8d12bffc35420643d43f18", size = 103650 },
]

[[package]]
name = "pathspec"
version = "0.12.1"
source = { registry = "https://pypi.org/simple" }
sdist = { url = "https://files.pythonhosted.org/packages/ca/bc/f35b8446f4531a7cb215605d100cd88b7ac6f44ab3fc94870c120ab3adbf/pathspec-0.12.1.tar.gz", hash = "sha256:a482d51503a1ab33b1c67a6c3813a26953dbdc71c31dacaef9a838c4e29f5712", size = 51043 }
wheels = [
    { url = "https://files.pythonhosted.org/packages/cc/20/ff623b09d963f88bfde16306a54e12ee5ea43e9b597108672ff3a408aad6/pathspec-0.12.1-py3-none-any.whl", hash = "sha256:a0d503e138a4c123b27490a4f7beda6a01c6f288df0e4a8b79c7eb0dc7b4cc08", size = 31191 },
]

[[package]]
name = "pillow"
version = "11.2.1"
source = { registry = "https://pypi.org/simple" }
sdist = { url = "https://files.pythonhosted.org/packages/af/cb/bb5c01fcd2a69335b86c22142b2bccfc3464087efb7fd382eee5ffc7fdf7/pillow-11.2.1.tar.gz", hash = "sha256:a64dd61998416367b7ef979b73d3a85853ba9bec4c2925f74e588879a58716b6", size = 47026707 }
wheels = [
    { url = "https://files.pythonhosted.org/packages/0d/8b/b158ad57ed44d3cc54db8d68ad7c0a58b8fc0e4c7a3f995f9d62d5b464a1/pillow-11.2.1-cp310-cp310-macosx_10_10_x86_64.whl", hash = "sha256:d57a75d53922fc20c165016a20d9c44f73305e67c351bbc60d1adaf662e74047", size = 3198442 },
    { url = "https://files.pythonhosted.org/packages/b1/f8/bb5d956142f86c2d6cc36704943fa761f2d2e4c48b7436fd0a85c20f1713/pillow-11.2.1-cp310-cp310-macosx_11_0_arm64.whl", hash = "sha256:127bf6ac4a5b58b3d32fc8289656f77f80567d65660bc46f72c0d77e6600cc95", size = 3030553 },
    { url = "https://files.pythonhosted.org/packages/22/7f/0e413bb3e2aa797b9ca2c5c38cb2e2e45d88654e5b12da91ad446964cfae/pillow-11.2.1-cp310-cp310-manylinux_2_17_aarch64.manylinux2014_aarch64.whl", hash = "sha256:b4ba4be812c7a40280629e55ae0b14a0aafa150dd6451297562e1764808bbe61", size = 4405503 },
    { url = "https://files.pythonhosted.org/packages/f3/b4/cc647f4d13f3eb837d3065824aa58b9bcf10821f029dc79955ee43f793bd/pillow-11.2.1-cp310-cp310-manylinux_2_17_x86_64.manylinux2014_x86_64.whl", hash = "sha256:c8bd62331e5032bc396a93609982a9ab6b411c05078a52f5fe3cc59234a3abd1", size = 4490648 },
    { url = "https://files.pythonhosted.org/packages/c2/6f/240b772a3b35cdd7384166461567aa6713799b4e78d180c555bd284844ea/pillow-11.2.1-cp310-cp310-manylinux_2_28_aarch64.whl", hash = "sha256:562d11134c97a62fe3af29581f083033179f7ff435f78392565a1ad2d1c2c45c", size = 4508937 },
    { url = "https://files.pythonhosted.org/packages/f3/5e/7ca9c815ade5fdca18853db86d812f2f188212792780208bdb37a0a6aef4/pillow-11.2.1-cp310-cp310-manylinux_2_28_x86_64.whl", hash = "sha256:c97209e85b5be259994eb5b69ff50c5d20cca0f458ef9abd835e262d9d88b39d", size = 4599802 },
    { url = "https://files.pythonhosted.org/packages/02/81/c3d9d38ce0c4878a77245d4cf2c46d45a4ad0f93000227910a46caff52f3/pillow-11.2.1-cp310-cp310-musllinux_1_2_aarch64.whl", hash = "sha256:0c3e6d0f59171dfa2e25d7116217543310908dfa2770aa64b8f87605f8cacc97", size = 4576717 },
    { url = "https://files.pythonhosted.org/packages/42/49/52b719b89ac7da3185b8d29c94d0e6aec8140059e3d8adcaa46da3751180/pillow-11.2.1-cp310-cp310-musllinux_1_2_x86_64.whl", hash = "sha256:cc1c3bc53befb6096b84165956e886b1729634a799e9d6329a0c512ab651e579", size = 4654874 },
    { url = "https://files.pythonhosted.org/packages/5b/0b/ede75063ba6023798267023dc0d0401f13695d228194d2242d5a7ba2f964/pillow-11.2.1-cp310-cp310-win32.whl", hash = "sha256:312c77b7f07ab2139924d2639860e084ec2a13e72af54d4f08ac843a5fc9c79d", size = 2331717 },
    { url = "https://files.pythonhosted.org/packages/ed/3c/9831da3edea527c2ed9a09f31a2c04e77cd705847f13b69ca60269eec370/pillow-11.2.1-cp310-cp310-win_amd64.whl", hash = "sha256:9bc7ae48b8057a611e5fe9f853baa88093b9a76303937449397899385da06fad", size = 2676204 },
    { url = "https://files.pythonhosted.org/packages/01/97/1f66ff8a1503d8cbfc5bae4dc99d54c6ec1e22ad2b946241365320caabc2/pillow-11.2.1-cp310-cp310-win_arm64.whl", hash = "sha256:2728567e249cdd939f6cc3d1f049595c66e4187f3c34078cbc0a7d21c47482d2", size = 2414767 },
    { url = "https://files.pythonhosted.org/packages/68/08/3fbf4b98924c73037a8e8b4c2c774784805e0fb4ebca6c5bb60795c40125/pillow-11.2.1-cp311-cp311-macosx_10_10_x86_64.whl", hash = "sha256:35ca289f712ccfc699508c4658a1d14652e8033e9b69839edf83cbdd0ba39e70", size = 3198450 },
    { url = "https://files.pythonhosted.org/packages/84/92/6505b1af3d2849d5e714fc75ba9e69b7255c05ee42383a35a4d58f576b16/pillow-11.2.1-cp311-cp311-macosx_11_0_arm64.whl", hash = "sha256:e0409af9f829f87a2dfb7e259f78f317a5351f2045158be321fd135973fff7bf", size = 3030550 },
    { url = "https://files.pythonhosted.org/packages/3c/8c/ac2f99d2a70ff966bc7eb13dacacfaab57c0549b2ffb351b6537c7840b12/pillow-11.2.1-cp311-cp311-manylinux_2_17_aarch64.manylinux2014_aarch64.whl", hash = "sha256:d4e5c5edee874dce4f653dbe59db7c73a600119fbea8d31f53423586ee2aafd7", size = 4415018 },
    { url = "https://files.pythonhosted.org/packages/1f/e3/0a58b5d838687f40891fff9cbaf8669f90c96b64dc8f91f87894413856c6/pillow-11.2.1-cp311-cp311-manylinux_2_17_x86_64.manylinux2014_x86_64.whl", hash = "sha256:b93a07e76d13bff9444f1a029e0af2964e654bfc2e2c2d46bfd080df5ad5f3d8", size = 4498006 },
    { url = "https://files.pythonhosted.org/packages/21/f5/6ba14718135f08fbfa33308efe027dd02b781d3f1d5c471444a395933aac/pillow-11.2.1-cp311-cp311-manylinux_2_28_aarch64.whl", hash = "sha256:e6def7eed9e7fa90fde255afaf08060dc4b343bbe524a8f69bdd2a2f0018f600", size = 4517773 },
    { url = "https://files.pythonhosted.org/packages/20/f2/805ad600fc59ebe4f1ba6129cd3a75fb0da126975c8579b8f57abeb61e80/pillow-11.2.1-cp311-cp311-manylinux_2_28_x86_64.whl", hash = "sha256:8f4f3724c068be008c08257207210c138d5f3731af6c155a81c2b09a9eb3a788", size = 4607069 },
    { url = "https://files.pythonhosted.org/packages/71/6b/4ef8a288b4bb2e0180cba13ca0a519fa27aa982875882392b65131401099/pillow-11.2.1-cp311-cp311-musllinux_1_2_aarch64.whl", hash = "sha256:a0a6709b47019dff32e678bc12c63008311b82b9327613f534e496dacaefb71e", size = 4583460 },
    { url = "https://files.pythonhosted.org/packages/62/ae/f29c705a09cbc9e2a456590816e5c234382ae5d32584f451c3eb41a62062/pillow-11.2.1-cp311-cp311-musllinux_1_2_x86_64.whl", hash = "sha256:f6b0c664ccb879109ee3ca702a9272d877f4fcd21e5eb63c26422fd6e415365e", size = 4661304 },
    { url = "https://files.pythonhosted.org/packages/6e/1a/c8217b6f2f73794a5e219fbad087701f412337ae6dbb956db37d69a9bc43/pillow-11.2.1-cp311-cp311-win32.whl", hash = "sha256:cc5d875d56e49f112b6def6813c4e3d3036d269c008bf8aef72cd08d20ca6df6", size = 2331809 },
    { url = "https://files.pythonhosted.org/packages/e2/72/25a8f40170dc262e86e90f37cb72cb3de5e307f75bf4b02535a61afcd519/pillow-11.2.1-cp311-cp311-win_amd64.whl", hash = "sha256:0f5c7eda47bf8e3c8a283762cab94e496ba977a420868cb819159980b6709193", size = 2676338 },
    { url = "https://files.pythonhosted.org/packages/06/9e/76825e39efee61efea258b479391ca77d64dbd9e5804e4ad0fa453b4ba55/pillow-11.2.1-cp311-cp311-win_arm64.whl", hash = "sha256:4d375eb838755f2528ac8cbc926c3e31cc49ca4ad0cf79cff48b20e30634a4a7", size = 2414918 },
    { url = "https://files.pythonhosted.org/packages/c7/40/052610b15a1b8961f52537cc8326ca6a881408bc2bdad0d852edeb6ed33b/pillow-11.2.1-cp312-cp312-macosx_10_13_x86_64.whl", hash = "sha256:78afba22027b4accef10dbd5eed84425930ba41b3ea0a86fa8d20baaf19d807f", size = 3190185 },
    { url = "https://files.pythonhosted.org/packages/e5/7e/b86dbd35a5f938632093dc40d1682874c33dcfe832558fc80ca56bfcb774/pillow-11.2.1-cp312-cp312-macosx_11_0_arm64.whl", hash = "sha256:78092232a4ab376a35d68c4e6d5e00dfd73454bd12b230420025fbe178ee3b0b", size = 3030306 },
    { url = "https://files.pythonhosted.org/packages/a4/5c/467a161f9ed53e5eab51a42923c33051bf8d1a2af4626ac04f5166e58e0c/pillow-11.2.1-cp312-cp312-manylinux_2_17_aarch64.manylinux2014_aarch64.whl", hash = "sha256:25a5f306095c6780c52e6bbb6109624b95c5b18e40aab1c3041da3e9e0cd3e2d", size = 4416121 },
    { url = "https://files.pythonhosted.org/packages/62/73/972b7742e38ae0e2ac76ab137ca6005dcf877480da0d9d61d93b613065b4/pillow-11.2.1-cp312-cp312-manylinux_2_17_x86_64.manylinux2014_x86_64.whl", hash = "sha256:0c7b29dbd4281923a2bfe562acb734cee96bbb129e96e6972d315ed9f232bef4", size = 4501707 },
    { url = "https://files.pythonhosted.org/packages/e4/3a/427e4cb0b9e177efbc1a84798ed20498c4f233abde003c06d2650a6d60cb/pillow-11.2.1-cp312-cp312-manylinux_2_28_aarch64.whl", hash = "sha256:3e645b020f3209a0181a418bffe7b4a93171eef6c4ef6cc20980b30bebf17b7d", size = 4522921 },
    { url = "https://files.pythonhosted.org/packages/fe/7c/d8b1330458e4d2f3f45d9508796d7caf0c0d3764c00c823d10f6f1a3b76d/pillow-11.2.1-cp312-cp312-manylinux_2_28_x86_64.whl", hash = "sha256:b2dbea1012ccb784a65349f57bbc93730b96e85b42e9bf7b01ef40443db720b4", size = 4612523 },
    { url = "https://files.pythonhosted.org/packages/b3/2f/65738384e0b1acf451de5a573d8153fe84103772d139e1e0bdf1596be2ea/pillow-11.2.1-cp312-cp312-musllinux_1_2_aarch64.whl", hash = "sha256:da3104c57bbd72948d75f6a9389e6727d2ab6333c3617f0a89d72d4940aa0443", size = 4587836 },
    { url = "https://files.pythonhosted.org/packages/6a/c5/e795c9f2ddf3debb2dedd0df889f2fe4b053308bb59a3cc02a0cd144d641/pillow-11.2.1-cp312-cp312-musllinux_1_2_x86_64.whl", hash = "sha256:598174aef4589af795f66f9caab87ba4ff860ce08cd5bb447c6fc553ffee603c", size = 4669390 },
    { url = "https://files.pythonhosted.org/packages/96/ae/ca0099a3995976a9fce2f423166f7bff9b12244afdc7520f6ed38911539a/pillow-11.2.1-cp312-cp312-win32.whl", hash = "sha256:1d535df14716e7f8776b9e7fee118576d65572b4aad3ed639be9e4fa88a1cad3", size = 2332309 },
    { url = "https://files.pythonhosted.org/packages/7c/18/24bff2ad716257fc03da964c5e8f05d9790a779a8895d6566e493ccf0189/pillow-11.2.1-cp312-cp312-win_amd64.whl", hash = "sha256:14e33b28bf17c7a38eede290f77db7c664e4eb01f7869e37fa98a5aa95978941", size = 2676768 },
    { url = "https://files.pythonhosted.org/packages/da/bb/e8d656c9543276517ee40184aaa39dcb41e683bca121022f9323ae11b39d/pillow-11.2.1-cp312-cp312-win_arm64.whl", hash = "sha256:21e1470ac9e5739ff880c211fc3af01e3ae505859392bf65458c224d0bf283eb", size = 2415087 },
    { url = "https://files.pythonhosted.org/packages/36/9c/447528ee3776e7ab8897fe33697a7ff3f0475bb490c5ac1456a03dc57956/pillow-11.2.1-cp313-cp313-macosx_10_13_x86_64.whl", hash = "sha256:fdec757fea0b793056419bca3e9932eb2b0ceec90ef4813ea4c1e072c389eb28", size = 3190098 },
    { url = "https://files.pythonhosted.org/packages/b5/09/29d5cd052f7566a63e5b506fac9c60526e9ecc553825551333e1e18a4858/pillow-11.2.1-cp313-cp313-macosx_11_0_arm64.whl", hash = "sha256:b0e130705d568e2f43a17bcbe74d90958e8a16263868a12c3e0d9c8162690830", size = 3030166 },
    { url = "https://files.pythonhosted.org/packages/71/5d/446ee132ad35e7600652133f9c2840b4799bbd8e4adba881284860da0a36/pillow-11.2.1-cp313-cp313-manylinux_2_17_aarch64.manylinux2014_aarch64.whl", hash = "sha256:7bdb5e09068332578214cadd9c05e3d64d99e0e87591be22a324bdbc18925be0", size = 4408674 },
    { url = "https://files.pythonhosted.org/packages/69/5f/cbe509c0ddf91cc3a03bbacf40e5c2339c4912d16458fcb797bb47bcb269/pillow-11.2.1-cp313-cp313-manylinux_2_17_x86_64.manylinux2014_x86_64.whl", hash = "sha256:d189ba1bebfbc0c0e529159631ec72bb9e9bc041f01ec6d3233d6d82eb823bc1", size = 4496005 },
    { url = "https://files.pythonhosted.org/packages/f9/b3/dd4338d8fb8a5f312021f2977fb8198a1184893f9b00b02b75d565c33b51/pillow-11.2.1-cp313-cp313-manylinux_2_28_aarch64.whl", hash = "sha256:191955c55d8a712fab8934a42bfefbf99dd0b5875078240943f913bb66d46d9f", size = 4518707 },
    { url = "https://files.pythonhosted.org/packages/13/eb/2552ecebc0b887f539111c2cd241f538b8ff5891b8903dfe672e997529be/pillow-11.2.1-cp313-cp313-manylinux_2_28_x86_64.whl", hash = "sha256:ad275964d52e2243430472fc5d2c2334b4fc3ff9c16cb0a19254e25efa03a155", size = 4610008 },
    { url = "https://files.pythonhosted.org/packages/72/d1/924ce51bea494cb6e7959522d69d7b1c7e74f6821d84c63c3dc430cbbf3b/pillow-11.2.1-cp313-cp313-musllinux_1_2_aarch64.whl", hash = "sha256:750f96efe0597382660d8b53e90dd1dd44568a8edb51cb7f9d5d918b80d4de14", size = 4585420 },
    { url = "https://files.pythonhosted.org/packages/43/ab/8f81312d255d713b99ca37479a4cb4b0f48195e530cdc1611990eb8fd04b/pillow-11.2.1-cp313-cp313-musllinux_1_2_x86_64.whl", hash = "sha256:fe15238d3798788d00716637b3d4e7bb6bde18b26e5d08335a96e88564a36b6b", size = 4667655 },
    { url = "https://files.pythonhosted.org/packages/94/86/8f2e9d2dc3d308dfd137a07fe1cc478df0a23d42a6c4093b087e738e4827/pillow-11.2.1-cp313-cp313-win32.whl", hash = "sha256:3fe735ced9a607fee4f481423a9c36701a39719252a9bb251679635f99d0f7d2", size = 2332329 },
    { url = "https://files.pythonhosted.org/packages/6d/ec/1179083b8d6067a613e4d595359b5fdea65d0a3b7ad623fee906e1b3c4d2/pillow-11.2.1-cp313-cp313-win_amd64.whl", hash = "sha256:74ee3d7ecb3f3c05459ba95eed5efa28d6092d751ce9bf20e3e253a4e497e691", size = 2676388 },
    { url = "https://files.pythonhosted.org/packages/23/f1/2fc1e1e294de897df39fa8622d829b8828ddad938b0eaea256d65b84dd72/pillow-11.2.1-cp313-cp313-win_arm64.whl", hash = "sha256:5119225c622403afb4b44bad4c1ca6c1f98eed79db8d3bc6e4e160fc6339d66c", size = 2414950 },
    { url = "https://files.pythonhosted.org/packages/c4/3e/c328c48b3f0ead7bab765a84b4977acb29f101d10e4ef57a5e3400447c03/pillow-11.2.1-cp313-cp313t-macosx_10_13_x86_64.whl", hash = "sha256:8ce2e8411c7aaef53e6bb29fe98f28cd4fbd9a1d9be2eeea434331aac0536b22", size = 3192759 },
    { url = "https://files.pythonhosted.org/packages/18/0e/1c68532d833fc8b9f404d3a642991441d9058eccd5606eab31617f29b6d4/pillow-11.2.1-cp313-cp313t-macosx_11_0_arm64.whl", hash = "sha256:9ee66787e095127116d91dea2143db65c7bb1e232f617aa5957c0d9d2a3f23a7", size = 3033284 },
    { url = "https://files.pythonhosted.org/packages/b7/cb/6faf3fb1e7705fd2db74e070f3bf6f88693601b0ed8e81049a8266de4754/pillow-11.2.1-cp313-cp313t-manylinux_2_17_aarch64.manylinux2014_aarch64.whl", hash = "sha256:9622e3b6c1d8b551b6e6f21873bdcc55762b4b2126633014cea1803368a9aa16", size = 4445826 },
    { url = "https://files.pythonhosted.org/packages/07/94/8be03d50b70ca47fb434a358919d6a8d6580f282bbb7af7e4aa40103461d/pillow-11.2.1-cp313-cp313t-manylinux_2_17_x86_64.manylinux2014_x86_64.whl", hash = "sha256:63b5dff3a68f371ea06025a1a6966c9a1e1ee452fc8020c2cd0ea41b83e9037b", size = 4527329 },
    { url = "https://files.pythonhosted.org/packages/fd/a4/bfe78777076dc405e3bd2080bc32da5ab3945b5a25dc5d8acaa9de64a162/pillow-11.2.1-cp313-cp313t-manylinux_2_28_aarch64.whl", hash = "sha256:31df6e2d3d8fc99f993fd253e97fae451a8db2e7207acf97859732273e108406", size = 4549049 },
    { url = "https://files.pythonhosted.org/packages/65/4d/eaf9068dc687c24979e977ce5677e253624bd8b616b286f543f0c1b91662/pillow-11.2.1-cp313-cp313t-manylinux_2_28_x86_64.whl", hash = "sha256:062b7a42d672c45a70fa1f8b43d1d38ff76b63421cbbe7f88146b39e8a558d91", size = 4635408 },
    { url = "https://files.pythonhosted.org/packages/1d/26/0fd443365d9c63bc79feb219f97d935cd4b93af28353cba78d8e77b61719/pillow-11.2.1-cp313-cp313t-musllinux_1_2_aarch64.whl", hash = "sha256:4eb92eca2711ef8be42fd3f67533765d9fd043b8c80db204f16c8ea62ee1a751", size = 4614863 },
    { url = "https://files.pythonhosted.org/packages/49/65/dca4d2506be482c2c6641cacdba5c602bc76d8ceb618fd37de855653a419/pillow-11.2.1-cp313-cp313t-musllinux_1_2_x86_64.whl", hash = "sha256:f91ebf30830a48c825590aede79376cb40f110b387c17ee9bd59932c961044f9", size = 4692938 },
    { url = "https://files.pythonhosted.org/packages/b3/92/1ca0c3f09233bd7decf8f7105a1c4e3162fb9142128c74adad0fb361b7eb/pillow-11.2.1-cp313-cp313t-win32.whl", hash = "sha256:e0b55f27f584ed623221cfe995c912c61606be8513bfa0e07d2c674b4516d9dd", size = 2335774 },
    { url = "https://files.pythonhosted.org/packages/a5/ac/77525347cb43b83ae905ffe257bbe2cc6fd23acb9796639a1f56aa59d191/pillow-11.2.1-cp313-cp313t-win_amd64.whl", hash = "sha256:36d6b82164c39ce5482f649b437382c0fb2395eabc1e2b1702a6deb8ad647d6e", size = 2681895 },
    { url = "https://files.pythonhosted.org/packages/67/32/32dc030cfa91ca0fc52baebbba2e009bb001122a1daa8b6a79ad830b38d3/pillow-11.2.1-cp313-cp313t-win_arm64.whl", hash = "sha256:225c832a13326e34f212d2072982bb1adb210e0cc0b153e688743018c94a2681", size = 2417234 },
    { url = "https://files.pythonhosted.org/packages/33/49/c8c21e4255b4f4a2c0c68ac18125d7f5460b109acc6dfdef1a24f9b960ef/pillow-11.2.1-pp310-pypy310_pp73-macosx_10_15_x86_64.whl", hash = "sha256:9b7b0d4fd2635f54ad82785d56bc0d94f147096493a79985d0ab57aedd563156", size = 3181727 },
    { url = "https://files.pythonhosted.org/packages/6d/f1/f7255c0838f8c1ef6d55b625cfb286835c17e8136ce4351c5577d02c443b/pillow-11.2.1-pp310-pypy310_pp73-macosx_11_0_arm64.whl", hash = "sha256:aa442755e31c64037aa7c1cb186e0b369f8416c567381852c63444dd666fb772", size = 2999833 },
    { url = "https://files.pythonhosted.org/packages/e2/57/9968114457bd131063da98d87790d080366218f64fa2943b65ac6739abb3/pillow-11.2.1-pp310-pypy310_pp73-manylinux_2_17_aarch64.manylinux2014_aarch64.whl", hash = "sha256:f0d3348c95b766f54b76116d53d4cb171b52992a1027e7ca50c81b43b9d9e363", size = 3437472 },
    { url = "https://files.pythonhosted.org/packages/b2/1b/e35d8a158e21372ecc48aac9c453518cfe23907bb82f950d6e1c72811eb0/pillow-11.2.1-pp310-pypy310_pp73-manylinux_2_17_x86_64.manylinux2014_x86_64.whl", hash = "sha256:85d27ea4c889342f7e35f6d56e7e1cb345632ad592e8c51b693d7b7556043ce0", size = 3459976 },
    { url = "https://files.pythonhosted.org/packages/26/da/2c11d03b765efff0ccc473f1c4186dc2770110464f2177efaed9cf6fae01/pillow-11.2.1-pp310-pypy310_pp73-manylinux_2_28_aarch64.whl", hash = "sha256:bf2c33d6791c598142f00c9c4c7d47f6476731c31081331664eb26d6ab583e01", size = 3527133 },
    { url = "https://files.pythonhosted.org/packages/79/1a/4e85bd7cadf78412c2a3069249a09c32ef3323650fd3005c97cca7aa21df/pillow-11.2.1-pp310-pypy310_pp73-manylinux_2_28_x86_64.whl", hash = "sha256:e616e7154c37669fc1dfc14584f11e284e05d1c650e1c0f972f281c4ccc53193", size = 3571555 },
    { url = "https://files.pythonhosted.org/packages/69/03/239939915216de1e95e0ce2334bf17a7870ae185eb390fab6d706aadbfc0/pillow-11.2.1-pp310-pypy310_pp73-win_amd64.whl", hash = "sha256:39ad2e0f424394e3aebc40168845fee52df1394a4673a6ee512d840d14ab3013", size = 2674713 },
    { url = "https://files.pythonhosted.org/packages/a4/ad/2613c04633c7257d9481ab21d6b5364b59fc5d75faafd7cb8693523945a3/pillow-11.2.1-pp311-pypy311_pp73-macosx_10_15_x86_64.whl", hash = "sha256:80f1df8dbe9572b4b7abdfa17eb5d78dd620b1d55d9e25f834efdbee872d3aed", size = 3181734 },
    { url = "https://files.pythonhosted.org/packages/a4/fd/dcdda4471ed667de57bb5405bb42d751e6cfdd4011a12c248b455c778e03/pillow-11.2.1-pp311-pypy311_pp73-macosx_11_0_arm64.whl", hash = "sha256:ea926cfbc3957090becbcbbb65ad177161a2ff2ad578b5a6ec9bb1e1cd78753c", size = 2999841 },
    { url = "https://files.pythonhosted.org/packages/ac/89/8a2536e95e77432833f0db6fd72a8d310c8e4272a04461fb833eb021bf94/pillow-11.2.1-pp311-pypy311_pp73-manylinux_2_17_aarch64.manylinux2014_aarch64.whl", hash = "sha256:738db0e0941ca0376804d4de6a782c005245264edaa253ffce24e5a15cbdc7bd", size = 3437470 },
    { url = "https://files.pythonhosted.org/packages/9d/8f/abd47b73c60712f88e9eda32baced7bfc3e9bd6a7619bb64b93acff28c3e/pillow-11.2.1-pp311-pypy311_pp73-manylinux_2_17_x86_64.manylinux2014_x86_64.whl", hash = "sha256:9db98ab6565c69082ec9b0d4e40dd9f6181dab0dd236d26f7a50b8b9bfbd5076", size = 3460013 },
    { url = "https://files.pythonhosted.org/packages/f6/20/5c0a0aa83b213b7a07ec01e71a3d6ea2cf4ad1d2c686cc0168173b6089e7/pillow-11.2.1-pp311-pypy311_pp73-manylinux_2_28_aarch64.whl", hash = "sha256:036e53f4170e270ddb8797d4c590e6dd14d28e15c7da375c18978045f7e6c37b", size = 3527165 },
    { url = "https://files.pythonhosted.org/packages/58/0e/2abab98a72202d91146abc839e10c14f7cf36166f12838ea0c4db3ca6ecb/pillow-11.2.1-pp311-pypy311_pp73-manylinux_2_28_x86_64.whl", hash = "sha256:14f73f7c291279bd65fda51ee87affd7c1e097709f7fdd0188957a16c264601f", size = 3571586 },
    { url = "https://files.pythonhosted.org/packages/21/2c/5e05f58658cf49b6667762cca03d6e7d85cededde2caf2ab37b81f80e574/pillow-11.2.1-pp311-pypy311_pp73-win_amd64.whl", hash = "sha256:208653868d5c9ecc2b327f9b9ef34e0e42a4cdd172c2988fd81d62d2bc9bc044", size = 2674751 },
]

[[package]]
name = "platformdirs"
version = "4.3.7"
source = { registry = "https://pypi.org/simple" }
sdist = { url = "https://files.pythonhosted.org/packages/b6/2d/7d512a3913d60623e7eb945c6d1b4f0bddf1d0b7ada5225274c87e5b53d1/platformdirs-4.3.7.tar.gz", hash = "sha256:eb437d586b6a0986388f0d6f74aa0cde27b48d0e3d66843640bfb6bdcdb6e351", size = 21291 }
wheels = [
    { url = "https://files.pythonhosted.org/packages/6d/45/59578566b3275b8fd9157885918fcd0c4d74162928a5310926887b856a51/platformdirs-4.3.7-py3-none-any.whl", hash = "sha256:a03875334331946f13c549dbd8f4bac7a13a50a895a0eb1e8c6a8ace80d40a94", size = 18499 },
]

[[package]]
name = "pluggy"
version = "1.5.0"
source = { registry = "https://pypi.org/simple" }
sdist = { url = "https://files.pythonhosted.org/packages/96/2d/02d4312c973c6050a18b314a5ad0b3210edb65a906f868e31c111dede4a6/pluggy-1.5.0.tar.gz", hash = "sha256:2cffa88e94fdc978c4c574f15f9e59b7f4201d439195c3715ca9e2486f1d0cf1", size = 67955 }
wheels = [
    { url = "https://files.pythonhosted.org/packages/88/5f/e351af9a41f866ac3f1fac4ca0613908d9a41741cfcf2228f4ad853b697d/pluggy-1.5.0-py3-none-any.whl", hash = "sha256:44e1ad92c8ca002de6377e165f3e0f1be63266ab4d554740532335b9d75ea669", size = 20556 },
]

[[package]]
name = "pre-commit"
version = "4.2.0"
source = { registry = "https://pypi.org/simple" }
dependencies = [
    { name = "cfgv" },
    { name = "identify" },
    { name = "nodeenv" },
    { name = "pyyaml" },
    { name = "virtualenv" },
]
sdist = { url = "https://files.pythonhosted.org/packages/08/39/679ca9b26c7bb2999ff122d50faa301e49af82ca9c066ec061cfbc0c6784/pre_commit-4.2.0.tar.gz", hash = "sha256:601283b9757afd87d40c4c4a9b2b5de9637a8ea02eaff7adc2d0fb4e04841146", size = 193424 }
wheels = [
    { url = "https://files.pythonhosted.org/packages/88/74/a88bf1b1efeae488a0c0b7bdf71429c313722d1fc0f377537fbe554e6180/pre_commit-4.2.0-py2.py3-none-any.whl", hash = "sha256:a009ca7205f1eb497d10b845e52c838a98b6cdd2102a6c8e4540e94ee75c58bd", size = 220707 },
]

[[package]]
name = "propcache"
version = "0.3.1"
source = { registry = "https://pypi.org/simple" }
sdist = { url = "https://files.pythonhosted.org/packages/07/c8/fdc6686a986feae3541ea23dcaa661bd93972d3940460646c6bb96e21c40/propcache-0.3.1.tar.gz", hash = "sha256:40d980c33765359098837527e18eddefc9a24cea5b45e078a7f3bb5b032c6ecf", size = 43651 }
wheels = [
    { url = "https://files.pythonhosted.org/packages/20/56/e27c136101addf877c8291dbda1b3b86ae848f3837ce758510a0d806c92f/propcache-0.3.1-cp310-cp310-macosx_10_9_universal2.whl", hash = "sha256:f27785888d2fdd918bc36de8b8739f2d6c791399552333721b58193f68ea3e98", size = 80224 },
    { url = "https://files.pythonhosted.org/packages/63/bd/88e98836544c4f04db97eefd23b037c2002fa173dd2772301c61cd3085f9/propcache-0.3.1-cp310-cp310-macosx_10_9_x86_64.whl", hash = "sha256:d4e89cde74154c7b5957f87a355bb9c8ec929c167b59c83d90654ea36aeb6180", size = 46491 },
    { url = "https://files.pythonhosted.org/packages/15/43/0b8eb2a55753c4a574fc0899885da504b521068d3b08ca56774cad0bea2b/propcache-0.3.1-cp310-cp310-macosx_11_0_arm64.whl", hash = "sha256:730178f476ef03d3d4d255f0c9fa186cb1d13fd33ffe89d39f2cda4da90ceb71", size = 45927 },
    { url = "https://files.pythonhosted.org/packages/ad/6c/d01f9dfbbdc613305e0a831016844987a1fb4861dd221cd4c69b1216b43f/propcache-0.3.1-cp310-cp310-manylinux_2_17_aarch64.manylinux2014_aarch64.whl", hash = "sha256:967a8eec513dbe08330f10137eacb427b2ca52118769e82ebcfcab0fba92a649", size = 206135 },
    { url = "https://files.pythonhosted.org/packages/9a/8a/e6e1c77394088f4cfdace4a91a7328e398ebed745d59c2f6764135c5342d/propcache-0.3.1-cp310-cp310-manylinux_2_17_ppc64le.manylinux2014_ppc64le.whl", hash = "sha256:5b9145c35cc87313b5fd480144f8078716007656093d23059e8993d3a8fa730f", size = 220517 },
    { url = "https://files.pythonhosted.org/packages/19/3b/6c44fa59d6418f4239d5db8b1ece757351e85d6f3ca126dfe37d427020c8/propcache-0.3.1-cp310-cp310-manylinux_2_17_s390x.manylinux2014_s390x.whl", hash = "sha256:9e64e948ab41411958670f1093c0a57acfdc3bee5cf5b935671bbd5313bcf229", size = 218952 },
    { url = "https://files.pythonhosted.org/packages/7c/e4/4aeb95a1cd085e0558ab0de95abfc5187329616193a1012a6c4c930e9f7a/propcache-0.3.1-cp310-cp310-manylinux_2_17_x86_64.manylinux2014_x86_64.whl", hash = "sha256:319fa8765bfd6a265e5fa661547556da381e53274bc05094fc9ea50da51bfd46", size = 206593 },
    { url = "https://files.pythonhosted.org/packages/da/6a/29fa75de1cbbb302f1e1d684009b969976ca603ee162282ae702287b6621/propcache-0.3.1-cp310-cp310-manylinux_2_5_i686.manylinux1_i686.manylinux_2_17_i686.manylinux2014_i686.whl", hash = "sha256:c66d8ccbc902ad548312b96ed8d5d266d0d2c6d006fd0f66323e9d8f2dd49be7", size = 196745 },
    { url = "https://files.pythonhosted.org/packages/19/7e/2237dad1dbffdd2162de470599fa1a1d55df493b16b71e5d25a0ac1c1543/propcache-0.3.1-cp310-cp310-musllinux_1_2_aarch64.whl", hash = "sha256:2d219b0dbabe75e15e581fc1ae796109b07c8ba7d25b9ae8d650da582bed01b0", size = 203369 },
    { url = "https://files.pythonhosted.org/packages/a4/bc/a82c5878eb3afb5c88da86e2cf06e1fe78b7875b26198dbb70fe50a010dc/propcache-0.3.1-cp310-cp310-musllinux_1_2_armv7l.whl", hash = "sha256:cd6a55f65241c551eb53f8cf4d2f4af33512c39da5d9777694e9d9c60872f519", size = 198723 },
    { url = "https://files.pythonhosted.org/packages/17/76/9632254479c55516f51644ddbf747a45f813031af5adcb8db91c0b824375/propcache-0.3.1-cp310-cp310-musllinux_1_2_i686.whl", hash = "sha256:9979643ffc69b799d50d3a7b72b5164a2e97e117009d7af6dfdd2ab906cb72cd", size = 200751 },
    { url = "https://files.pythonhosted.org/packages/3e/c3/a90b773cf639bd01d12a9e20c95be0ae978a5a8abe6d2d343900ae76cd71/propcache-0.3.1-cp310-cp310-musllinux_1_2_ppc64le.whl", hash = "sha256:4cf9e93a81979f1424f1a3d155213dc928f1069d697e4353edb8a5eba67c6259", size = 210730 },
    { url = "https://files.pythonhosted.org/packages/ed/ec/ad5a952cdb9d65c351f88db7c46957edd3d65ffeee72a2f18bd6341433e0/propcache-0.3.1-cp310-cp310-musllinux_1_2_s390x.whl", hash = "sha256:2fce1df66915909ff6c824bbb5eb403d2d15f98f1518e583074671a30fe0c21e", size = 213499 },
    { url = "https://files.pythonhosted.org/packages/83/c0/ea5133dda43e298cd2010ec05c2821b391e10980e64ee72c0a76cdbb813a/propcache-0.3.1-cp310-cp310-musllinux_1_2_x86_64.whl", hash = "sha256:4d0dfdd9a2ebc77b869a0b04423591ea8823f791293b527dc1bb896c1d6f1136", size = 207132 },
    { url = "https://files.pythonhosted.org/packages/79/dd/71aae9dec59333064cfdd7eb31a63fa09f64181b979802a67a90b2abfcba/propcache-0.3.1-cp310-cp310-win32.whl", hash = "sha256:1f6cc0ad7b4560e5637eb2c994e97b4fa41ba8226069c9277eb5ea7101845b42", size = 40952 },
    { url = "https://files.pythonhosted.org/packages/31/0a/49ff7e5056c17dfba62cbdcbb90a29daffd199c52f8e65e5cb09d5f53a57/propcache-0.3.1-cp310-cp310-win_amd64.whl", hash = "sha256:47ef24aa6511e388e9894ec16f0fbf3313a53ee68402bc428744a367ec55b833", size = 45163 },
    { url = "https://files.pythonhosted.org/packages/90/0f/5a5319ee83bd651f75311fcb0c492c21322a7fc8f788e4eef23f44243427/propcache-0.3.1-cp311-cp311-macosx_10_9_universal2.whl", hash = "sha256:7f30241577d2fef2602113b70ef7231bf4c69a97e04693bde08ddab913ba0ce5", size = 80243 },
    { url = "https://files.pythonhosted.org/packages/ce/84/3db5537e0879942783e2256616ff15d870a11d7ac26541336fe1b673c818/propcache-0.3.1-cp311-cp311-macosx_10_9_x86_64.whl", hash = "sha256:43593c6772aa12abc3af7784bff4a41ffa921608dd38b77cf1dfd7f5c4e71371", size = 46503 },
    { url = "https://files.pythonhosted.org/packages/e2/c8/b649ed972433c3f0d827d7f0cf9ea47162f4ef8f4fe98c5f3641a0bc63ff/propcache-0.3.1-cp311-cp311-macosx_11_0_arm64.whl", hash = "sha256:a75801768bbe65499495660b777e018cbe90c7980f07f8aa57d6be79ea6f71da", size = 45934 },
    { url = "https://files.pythonhosted.org/packages/59/f9/4c0a5cf6974c2c43b1a6810c40d889769cc8f84cea676cbe1e62766a45f8/propcache-0.3.1-cp311-cp311-manylinux_2_17_aarch64.manylinux2014_aarch64.whl", hash = "sha256:f6f1324db48f001c2ca26a25fa25af60711e09b9aaf4b28488602776f4f9a744", size = 233633 },
    { url = "https://files.pythonhosted.org/packages/e7/64/66f2f4d1b4f0007c6e9078bd95b609b633d3957fe6dd23eac33ebde4b584/propcache-0.3.1-cp311-cp311-manylinux_2_17_ppc64le.manylinux2014_ppc64le.whl", hash = "sha256:5cdb0f3e1eb6dfc9965d19734d8f9c481b294b5274337a8cb5cb01b462dcb7e0", size = 241124 },
    { url = "https://files.pythonhosted.org/packages/aa/bf/7b8c9fd097d511638fa9b6af3d986adbdf567598a567b46338c925144c1b/propcache-0.3.1-cp311-cp311-manylinux_2_17_s390x.manylinux2014_s390x.whl", hash = "sha256:1eb34d90aac9bfbced9a58b266f8946cb5935869ff01b164573a7634d39fbcb5", size = 240283 },
    { url = "https://files.pythonhosted.org/packages/fa/c9/e85aeeeaae83358e2a1ef32d6ff50a483a5d5248bc38510d030a6f4e2816/propcache-0.3.1-cp311-cp311-manylinux_2_17_x86_64.manylinux2014_x86_64.whl", hash = "sha256:f35c7070eeec2cdaac6fd3fe245226ed2a6292d3ee8c938e5bb645b434c5f256", size = 232498 },
    { url = "https://files.pythonhosted.org/packages/8e/66/acb88e1f30ef5536d785c283af2e62931cb934a56a3ecf39105887aa8905/propcache-0.3.1-cp311-cp311-manylinux_2_5_i686.manylinux1_i686.manylinux_2_17_i686.manylinux2014_i686.whl", hash = "sha256:b23c11c2c9e6d4e7300c92e022046ad09b91fd00e36e83c44483df4afa990073", size = 221486 },
    { url = "https://files.pythonhosted.org/packages/f5/f9/233ddb05ffdcaee4448508ee1d70aa7deff21bb41469ccdfcc339f871427/propcache-0.3.1-cp311-cp311-musllinux_1_2_aarch64.whl", hash = "sha256:3e19ea4ea0bf46179f8a3652ac1426e6dcbaf577ce4b4f65be581e237340420d", size = 222675 },
    { url = "https://files.pythonhosted.org/packages/98/b8/eb977e28138f9e22a5a789daf608d36e05ed93093ef12a12441030da800a/propcache-0.3.1-cp311-cp311-musllinux_1_2_armv7l.whl", hash = "sha256:bd39c92e4c8f6cbf5f08257d6360123af72af9f4da75a690bef50da77362d25f", size = 215727 },
    { url = "https://files.pythonhosted.org/packages/89/2d/5f52d9c579f67b8ee1edd9ec073c91b23cc5b7ff7951a1e449e04ed8fdf3/propcache-0.3.1-cp311-cp311-musllinux_1_2_i686.whl", hash = "sha256:b0313e8b923b3814d1c4a524c93dfecea5f39fa95601f6a9b1ac96cd66f89ea0", size = 217878 },
    { url = "https://files.pythonhosted.org/packages/7a/fd/5283e5ed8a82b00c7a989b99bb6ea173db1ad750bf0bf8dff08d3f4a4e28/propcache-0.3.1-cp311-cp311-musllinux_1_2_ppc64le.whl", hash = "sha256:e861ad82892408487be144906a368ddbe2dc6297074ade2d892341b35c59844a", size = 230558 },
    { url = "https://files.pythonhosted.org/packages/90/38/ab17d75938ef7ac87332c588857422ae126b1c76253f0f5b1242032923ca/propcache-0.3.1-cp311-cp311-musllinux_1_2_s390x.whl", hash = "sha256:61014615c1274df8da5991a1e5da85a3ccb00c2d4701ac6f3383afd3ca47ab0a", size = 233754 },
    { url = "https://files.pythonhosted.org/packages/06/5d/3b921b9c60659ae464137508d3b4c2b3f52f592ceb1964aa2533b32fcf0b/propcache-0.3.1-cp311-cp311-musllinux_1_2_x86_64.whl", hash = "sha256:71ebe3fe42656a2328ab08933d420df5f3ab121772eef78f2dc63624157f0ed9", size = 226088 },
    { url = "https://files.pythonhosted.org/packages/54/6e/30a11f4417d9266b5a464ac5a8c5164ddc9dd153dfa77bf57918165eb4ae/propcache-0.3.1-cp311-cp311-win32.whl", hash = "sha256:58aa11f4ca8b60113d4b8e32d37e7e78bd8af4d1a5b5cb4979ed856a45e62005", size = 40859 },
    { url = "https://files.pythonhosted.org/packages/1d/3a/8a68dd867da9ca2ee9dfd361093e9cb08cb0f37e5ddb2276f1b5177d7731/propcache-0.3.1-cp311-cp311-win_amd64.whl", hash = "sha256:9532ea0b26a401264b1365146c440a6d78269ed41f83f23818d4b79497aeabe7", size = 45153 },
    { url = "https://files.pythonhosted.org/packages/41/aa/ca78d9be314d1e15ff517b992bebbed3bdfef5b8919e85bf4940e57b6137/propcache-0.3.1-cp312-cp312-macosx_10_13_universal2.whl", hash = "sha256:f78eb8422acc93d7b69964012ad7048764bb45a54ba7a39bb9e146c72ea29723", size = 80430 },
    { url = "https://files.pythonhosted.org/packages/1a/d8/f0c17c44d1cda0ad1979af2e593ea290defdde9eaeb89b08abbe02a5e8e1/propcache-0.3.1-cp312-cp312-macosx_10_13_x86_64.whl", hash = "sha256:89498dd49c2f9a026ee057965cdf8192e5ae070ce7d7a7bd4b66a8e257d0c976", size = 46637 },
    { url = "https://files.pythonhosted.org/packages/ae/bd/c1e37265910752e6e5e8a4c1605d0129e5b7933c3dc3cf1b9b48ed83b364/propcache-0.3.1-cp312-cp312-macosx_11_0_arm64.whl", hash = "sha256:09400e98545c998d57d10035ff623266927cb784d13dd2b31fd33b8a5316b85b", size = 46123 },
    { url = "https://files.pythonhosted.org/packages/d4/b0/911eda0865f90c0c7e9f0415d40a5bf681204da5fd7ca089361a64c16b28/propcache-0.3.1-cp312-cp312-manylinux_2_17_aarch64.manylinux2014_aarch64.whl", hash = "sha256:aa8efd8c5adc5a2c9d3b952815ff8f7710cefdcaf5f2c36d26aff51aeca2f12f", size = 243031 },
    { url = "https://files.pythonhosted.org/packages/0a/06/0da53397c76a74271621807265b6eb61fb011451b1ddebf43213df763669/propcache-0.3.1-cp312-cp312-manylinux_2_17_ppc64le.manylinux2014_ppc64le.whl", hash = "sha256:c2fe5c910f6007e716a06d269608d307b4f36e7babee5f36533722660e8c4a70", size = 249100 },
    { url = "https://files.pythonhosted.org/packages/f1/eb/13090e05bf6b963fc1653cdc922133ced467cb4b8dab53158db5a37aa21e/propcache-0.3.1-cp312-cp312-manylinux_2_17_s390x.manylinux2014_s390x.whl", hash = "sha256:a0ab8cf8cdd2194f8ff979a43ab43049b1df0b37aa64ab7eca04ac14429baeb7", size = 250170 },
    { url = "https://files.pythonhosted.org/packages/3b/4c/f72c9e1022b3b043ec7dc475a0f405d4c3e10b9b1d378a7330fecf0652da/propcache-0.3.1-cp312-cp312-manylinux_2_17_x86_64.manylinux2014_x86_64.whl", hash = "sha256:563f9d8c03ad645597b8d010ef4e9eab359faeb11a0a2ac9f7b4bc8c28ebef25", size = 245000 },
    { url = "https://files.pythonhosted.org/packages/e8/fd/970ca0e22acc829f1adf5de3724085e778c1ad8a75bec010049502cb3a86/propcache-0.3.1-cp312-cp312-manylinux_2_5_i686.manylinux1_i686.manylinux_2_17_i686.manylinux2014_i686.whl", hash = "sha256:fb6e0faf8cb6b4beea5d6ed7b5a578254c6d7df54c36ccd3d8b3eb00d6770277", size = 230262 },
    { url = "https://files.pythonhosted.org/packages/c4/42/817289120c6b9194a44f6c3e6b2c3277c5b70bbad39e7df648f177cc3634/propcache-0.3.1-cp312-cp312-musllinux_1_2_aarch64.whl", hash = "sha256:1c5c7ab7f2bb3f573d1cb921993006ba2d39e8621019dffb1c5bc94cdbae81e8", size = 236772 },
    { url = "https://files.pythonhosted.org/packages/7c/9c/3b3942b302badd589ad6b672da3ca7b660a6c2f505cafd058133ddc73918/propcache-0.3.1-cp312-cp312-musllinux_1_2_armv7l.whl", hash = "sha256:050b571b2e96ec942898f8eb46ea4bfbb19bd5502424747e83badc2d4a99a44e", size = 231133 },
    { url = "https://files.pythonhosted.org/packages/98/a1/75f6355f9ad039108ff000dfc2e19962c8dea0430da9a1428e7975cf24b2/propcache-0.3.1-cp312-cp312-musllinux_1_2_i686.whl", hash = "sha256:e1c4d24b804b3a87e9350f79e2371a705a188d292fd310e663483af6ee6718ee", size = 230741 },
    { url = "https://files.pythonhosted.org/packages/67/0c/3e82563af77d1f8731132166da69fdfd95e71210e31f18edce08a1eb11ea/propcache-0.3.1-cp312-cp312-musllinux_1_2_ppc64le.whl", hash = "sha256:e4fe2a6d5ce975c117a6bb1e8ccda772d1e7029c1cca1acd209f91d30fa72815", size = 244047 },
    { url = "https://files.pythonhosted.org/packages/f7/50/9fb7cca01532a08c4d5186d7bb2da6c4c587825c0ae134b89b47c7d62628/propcache-0.3.1-cp312-cp312-musllinux_1_2_s390x.whl", hash = "sha256:feccd282de1f6322f56f6845bf1207a537227812f0a9bf5571df52bb418d79d5", size = 246467 },
    { url = "https://files.pythonhosted.org/packages/a9/02/ccbcf3e1c604c16cc525309161d57412c23cf2351523aedbb280eb7c9094/propcache-0.3.1-cp312-cp312-musllinux_1_2_x86_64.whl", hash = "sha256:ec314cde7314d2dd0510c6787326bbffcbdc317ecee6b7401ce218b3099075a7", size = 241022 },
    { url = "https://files.pythonhosted.org/packages/db/19/e777227545e09ca1e77a6e21274ae9ec45de0f589f0ce3eca2a41f366220/propcache-0.3.1-cp312-cp312-win32.whl", hash = "sha256:7d2d5a0028d920738372630870e7d9644ce437142197f8c827194fca404bf03b", size = 40647 },
    { url = "https://files.pythonhosted.org/packages/24/bb/3b1b01da5dd04c77a204c84e538ff11f624e31431cfde7201d9110b092b1/propcache-0.3.1-cp312-cp312-win_amd64.whl", hash = "sha256:88c423efef9d7a59dae0614eaed718449c09a5ac79a5f224a8b9664d603f04a3", size = 44784 },
    { url = "https://files.pythonhosted.org/packages/58/60/f645cc8b570f99be3cf46714170c2de4b4c9d6b827b912811eff1eb8a412/propcache-0.3.1-cp313-cp313-macosx_10_13_universal2.whl", hash = "sha256:f1528ec4374617a7a753f90f20e2f551121bb558fcb35926f99e3c42367164b8", size = 77865 },
    { url = "https://files.pythonhosted.org/packages/6f/d4/c1adbf3901537582e65cf90fd9c26fde1298fde5a2c593f987112c0d0798/propcache-0.3.1-cp313-cp313-macosx_10_13_x86_64.whl", hash = "sha256:dc1915ec523b3b494933b5424980831b636fe483d7d543f7afb7b3bf00f0c10f", size = 45452 },
    { url = "https://files.pythonhosted.org/packages/d1/b5/fe752b2e63f49f727c6c1c224175d21b7d1727ce1d4873ef1c24c9216830/propcache-0.3.1-cp313-cp313-macosx_11_0_arm64.whl", hash = "sha256:a110205022d077da24e60b3df8bcee73971be9575dec5573dd17ae5d81751111", size = 44800 },
    { url = "https://files.pythonhosted.org/packages/62/37/fc357e345bc1971e21f76597028b059c3d795c5ca7690d7a8d9a03c9708a/propcache-0.3.1-cp313-cp313-manylinux_2_17_aarch64.manylinux2014_aarch64.whl", hash = "sha256:d249609e547c04d190e820d0d4c8ca03ed4582bcf8e4e160a6969ddfb57b62e5", size = 225804 },
    { url = "https://files.pythonhosted.org/packages/0d/f1/16e12c33e3dbe7f8b737809bad05719cff1dccb8df4dafbcff5575002c0e/propcache-0.3.1-cp313-cp313-manylinux_2_17_ppc64le.manylinux2014_ppc64le.whl", hash = "sha256:5ced33d827625d0a589e831126ccb4f5c29dfdf6766cac441d23995a65825dcb", size = 230650 },
    { url = "https://files.pythonhosted.org/packages/3e/a2/018b9f2ed876bf5091e60153f727e8f9073d97573f790ff7cdf6bc1d1fb8/propcache-0.3.1-cp313-cp313-manylinux_2_17_s390x.manylinux2014_s390x.whl", hash = "sha256:4114c4ada8f3181af20808bedb250da6bae56660e4b8dfd9cd95d4549c0962f7", size = 234235 },
    { url = "https://files.pythonhosted.org/packages/45/5f/3faee66fc930dfb5da509e34c6ac7128870631c0e3582987fad161fcb4b1/propcache-0.3.1-cp313-cp313-manylinux_2_17_x86_64.manylinux2014_x86_64.whl", hash = "sha256:975af16f406ce48f1333ec5e912fe11064605d5c5b3f6746969077cc3adeb120", size = 228249 },
    { url = "https://files.pythonhosted.org/packages/62/1e/a0d5ebda5da7ff34d2f5259a3e171a94be83c41eb1e7cd21a2105a84a02e/propcache-0.3.1-cp313-cp313-manylinux_2_5_i686.manylinux1_i686.manylinux_2_17_i686.manylinux2014_i686.whl", hash = "sha256:a34aa3a1abc50740be6ac0ab9d594e274f59960d3ad253cd318af76b996dd654", size = 214964 },
    { url = "https://files.pythonhosted.org/packages/db/a0/d72da3f61ceab126e9be1f3bc7844b4e98c6e61c985097474668e7e52152/propcache-0.3.1-cp313-cp313-musllinux_1_2_aarch64.whl", hash = "sha256:9cec3239c85ed15bfaded997773fdad9fb5662b0a7cbc854a43f291eb183179e", size = 222501 },
    { url = "https://files.pythonhosted.org/packages/18/6d/a008e07ad7b905011253adbbd97e5b5375c33f0b961355ca0a30377504ac/propcache-0.3.1-cp313-cp313-musllinux_1_2_armv7l.whl", hash = "sha256:05543250deac8e61084234d5fc54f8ebd254e8f2b39a16b1dce48904f45b744b", size = 217917 },
    { url = "https://files.pythonhosted.org/packages/98/37/02c9343ffe59e590e0e56dc5c97d0da2b8b19fa747ebacf158310f97a79a/propcache-0.3.1-cp313-cp313-musllinux_1_2_i686.whl", hash = "sha256:5cb5918253912e088edbf023788de539219718d3b10aef334476b62d2b53de53", size = 217089 },
    { url = "https://files.pythonhosted.org/packages/53/1b/d3406629a2c8a5666d4674c50f757a77be119b113eedd47b0375afdf1b42/propcache-0.3.1-cp313-cp313-musllinux_1_2_ppc64le.whl", hash = "sha256:f3bbecd2f34d0e6d3c543fdb3b15d6b60dd69970c2b4c822379e5ec8f6f621d5", size = 228102 },
    { url = "https://files.pythonhosted.org/packages/cd/a7/3664756cf50ce739e5f3abd48febc0be1a713b1f389a502ca819791a6b69/propcache-0.3.1-cp313-cp313-musllinux_1_2_s390x.whl", hash = "sha256:aca63103895c7d960a5b9b044a83f544b233c95e0dcff114389d64d762017af7", size = 230122 },
    { url = "https://files.pythonhosted.org/packages/35/36/0bbabaacdcc26dac4f8139625e930f4311864251276033a52fd52ff2a274/propcache-0.3.1-cp313-cp313-musllinux_1_2_x86_64.whl", hash = "sha256:5a0a9898fdb99bf11786265468571e628ba60af80dc3f6eb89a3545540c6b0ef", size = 226818 },
    { url = "https://files.pythonhosted.org/packages/cc/27/4e0ef21084b53bd35d4dae1634b6d0bad35e9c58ed4f032511acca9d4d26/propcache-0.3.1-cp313-cp313-win32.whl", hash = "sha256:3a02a28095b5e63128bcae98eb59025924f121f048a62393db682f049bf4ac24", size = 40112 },
    { url = "https://files.pythonhosted.org/packages/a6/2c/a54614d61895ba6dd7ac8f107e2b2a0347259ab29cbf2ecc7b94fa38c4dc/propcache-0.3.1-cp313-cp313-win_amd64.whl", hash = "sha256:813fbb8b6aea2fc9659815e585e548fe706d6f663fa73dff59a1677d4595a037", size = 44034 },
    { url = "https://files.pythonhosted.org/packages/5a/a8/0a4fd2f664fc6acc66438370905124ce62e84e2e860f2557015ee4a61c7e/propcache-0.3.1-cp313-cp313t-macosx_10_13_universal2.whl", hash = "sha256:a444192f20f5ce8a5e52761a031b90f5ea6288b1eef42ad4c7e64fef33540b8f", size = 82613 },
    { url = "https://files.pythonhosted.org/packages/4d/e5/5ef30eb2cd81576256d7b6caaa0ce33cd1d2c2c92c8903cccb1af1a4ff2f/propcache-0.3.1-cp313-cp313t-macosx_10_13_x86_64.whl", hash = "sha256:0fbe94666e62ebe36cd652f5fc012abfbc2342de99b523f8267a678e4dfdee3c", size = 47763 },
    { url = "https://files.pythonhosted.org/packages/87/9a/87091ceb048efeba4d28e903c0b15bcc84b7c0bf27dc0261e62335d9b7b8/propcache-0.3.1-cp313-cp313t-macosx_11_0_arm64.whl", hash = "sha256:f011f104db880f4e2166bcdcf7f58250f7a465bc6b068dc84c824a3d4a5c94dc", size = 47175 },
    { url = "https://files.pythonhosted.org/packages/3e/2f/854e653c96ad1161f96194c6678a41bbb38c7947d17768e8811a77635a08/propcache-0.3.1-cp313-cp313t-manylinux_2_17_aarch64.manylinux2014_aarch64.whl", hash = "sha256:3e584b6d388aeb0001d6d5c2bd86b26304adde6d9bb9bfa9c4889805021b96de", size = 292265 },
    { url = "https://files.pythonhosted.org/packages/40/8d/090955e13ed06bc3496ba4a9fb26c62e209ac41973cb0d6222de20c6868f/propcache-0.3.1-cp313-cp313t-manylinux_2_17_ppc64le.manylinux2014_ppc64le.whl", hash = "sha256:8a17583515a04358b034e241f952f1715243482fc2c2945fd99a1b03a0bd77d6", size = 294412 },
    { url = "https://files.pythonhosted.org/packages/39/e6/d51601342e53cc7582449e6a3c14a0479fab2f0750c1f4d22302e34219c6/propcache-0.3.1-cp313-cp313t-manylinux_2_17_s390x.manylinux2014_s390x.whl", hash = "sha256:5aed8d8308215089c0734a2af4f2e95eeb360660184ad3912686c181e500b2e7", size = 294290 },
    { url = "https://files.pythonhosted.org/packages/3b/4d/be5f1a90abc1881884aa5878989a1acdafd379a91d9c7e5e12cef37ec0d7/propcache-0.3.1-cp313-cp313t-manylinux_2_17_x86_64.manylinux2014_x86_64.whl", hash = "sha256:6d8e309ff9a0503ef70dc9a0ebd3e69cf7b3894c9ae2ae81fc10943c37762458", size = 282926 },
    { url = "https://files.pythonhosted.org/packages/57/2b/8f61b998c7ea93a2b7eca79e53f3e903db1787fca9373af9e2cf8dc22f9d/propcache-0.3.1-cp313-cp313t-manylinux_2_5_i686.manylinux1_i686.manylinux_2_17_i686.manylinux2014_i686.whl", hash = "sha256:b655032b202028a582d27aeedc2e813299f82cb232f969f87a4fde491a233f11", size = 267808 },
    { url = "https://files.pythonhosted.org/packages/11/1c/311326c3dfce59c58a6098388ba984b0e5fb0381ef2279ec458ef99bd547/propcache-0.3.1-cp313-cp313t-musllinux_1_2_aarch64.whl", hash = "sha256:9f64d91b751df77931336b5ff7bafbe8845c5770b06630e27acd5dbb71e1931c", size = 290916 },
    { url = "https://files.pythonhosted.org/packages/4b/74/91939924b0385e54dc48eb2e4edd1e4903ffd053cf1916ebc5347ac227f7/propcache-0.3.1-cp313-cp313t-musllinux_1_2_armv7l.whl", hash = "sha256:19a06db789a4bd896ee91ebc50d059e23b3639c25d58eb35be3ca1cbe967c3bf", size = 262661 },
    { url = "https://files.pythonhosted.org/packages/c2/d7/e6079af45136ad325c5337f5dd9ef97ab5dc349e0ff362fe5c5db95e2454/propcache-0.3.1-cp313-cp313t-musllinux_1_2_i686.whl", hash = "sha256:bef100c88d8692864651b5f98e871fb090bd65c8a41a1cb0ff2322db39c96c27", size = 264384 },
    { url = "https://files.pythonhosted.org/packages/b7/d5/ba91702207ac61ae6f1c2da81c5d0d6bf6ce89e08a2b4d44e411c0bbe867/propcache-0.3.1-cp313-cp313t-musllinux_1_2_ppc64le.whl", hash = "sha256:87380fb1f3089d2a0b8b00f006ed12bd41bd858fabfa7330c954c70f50ed8757", size = 291420 },
    { url = "https://files.pythonhosted.org/packages/58/70/2117780ed7edcd7ba6b8134cb7802aada90b894a9810ec56b7bb6018bee7/propcache-0.3.1-cp313-cp313t-musllinux_1_2_s390x.whl", hash = "sha256:e474fc718e73ba5ec5180358aa07f6aded0ff5f2abe700e3115c37d75c947e18", size = 290880 },
    { url = "https://files.pythonhosted.org/packages/4a/1f/ecd9ce27710021ae623631c0146719280a929d895a095f6d85efb6a0be2e/propcache-0.3.1-cp313-cp313t-musllinux_1_2_x86_64.whl", hash = "sha256:17d1c688a443355234f3c031349da69444be052613483f3e4158eef751abcd8a", size = 287407 },
    { url = "https://files.pythonhosted.org/packages/3e/66/2e90547d6b60180fb29e23dc87bd8c116517d4255240ec6d3f7dc23d1926/propcache-0.3.1-cp313-cp313t-win32.whl", hash = "sha256:359e81a949a7619802eb601d66d37072b79b79c2505e6d3fd8b945538411400d", size = 42573 },
    { url = "https://files.pythonhosted.org/packages/cb/8f/50ad8599399d1861b4d2b6b45271f0ef6af1b09b0a2386a46dbaf19c9535/propcache-0.3.1-cp313-cp313t-win_amd64.whl", hash = "sha256:e7fb9a84c9abbf2b2683fa3e7b0d7da4d8ecf139a1c635732a8bda29c5214b0e", size = 46757 },
    { url = "https://files.pythonhosted.org/packages/b8/d3/c3cb8f1d6ae3b37f83e1de806713a9b3642c5895f0215a62e1a4bd6e5e34/propcache-0.3.1-py3-none-any.whl", hash = "sha256:9a8ecf38de50a7f518c21568c80f985e776397b902f1ce0b01f799aba1608b40", size = 12376 },
]

[[package]]
name = "protobuf"
version = "5.29.4"
source = { registry = "https://pypi.org/simple" }
sdist = { url = "https://files.pythonhosted.org/packages/17/7d/b9dca7365f0e2c4fa7c193ff795427cfa6290147e5185ab11ece280a18e7/protobuf-5.29.4.tar.gz", hash = "sha256:4f1dfcd7997b31ef8f53ec82781ff434a28bf71d9102ddde14d076adcfc78c99", size = 424902 }
wheels = [
    { url = "https://files.pythonhosted.org/packages/9a/b2/043a1a1a20edd134563699b0e91862726a0dc9146c090743b6c44d798e75/protobuf-5.29.4-cp310-abi3-win32.whl", hash = "sha256:13eb236f8eb9ec34e63fc8b1d6efd2777d062fa6aaa68268fb67cf77f6839ad7", size = 422709 },
    { url = "https://files.pythonhosted.org/packages/79/fc/2474b59570daa818de6124c0a15741ee3e5d6302e9d6ce0bdfd12e98119f/protobuf-5.29.4-cp310-abi3-win_amd64.whl", hash = "sha256:bcefcdf3976233f8a502d265eb65ea740c989bacc6c30a58290ed0e519eb4b8d", size = 434506 },
    { url = "https://files.pythonhosted.org/packages/46/de/7c126bbb06aa0f8a7b38aaf8bd746c514d70e6a2a3f6dd460b3b7aad7aae/protobuf-5.29.4-cp38-abi3-macosx_10_9_universal2.whl", hash = "sha256:307ecba1d852ec237e9ba668e087326a67564ef83e45a0189a772ede9e854dd0", size = 417826 },
    { url = "https://files.pythonhosted.org/packages/a2/b5/bade14ae31ba871a139aa45e7a8183d869efe87c34a4850c87b936963261/protobuf-5.29.4-cp38-abi3-manylinux2014_aarch64.whl", hash = "sha256:aec4962f9ea93c431d5714ed1be1c93f13e1a8618e70035ba2b0564d9e633f2e", size = 319574 },
    { url = "https://files.pythonhosted.org/packages/46/88/b01ed2291aae68b708f7d334288ad5fb3e7aa769a9c309c91a0d55cb91b0/protobuf-5.29.4-cp38-abi3-manylinux2014_x86_64.whl", hash = "sha256:d7d3f7d1d5a66ed4942d4fefb12ac4b14a29028b209d4bfb25c68ae172059922", size = 319672 },
    { url = "https://files.pythonhosted.org/packages/12/fb/a586e0c973c95502e054ac5f81f88394f24ccc7982dac19c515acd9e2c93/protobuf-5.29.4-py3-none-any.whl", hash = "sha256:3fde11b505e1597f71b875ef2fc52062b6a9740e5f7c8997ce878b6009145862", size = 172551 },
]

[[package]]
name = "pyarrow"
version = "20.0.0"
source = { registry = "https://pypi.org/simple" }
sdist = { url = "https://files.pythonhosted.org/packages/a2/ee/a7810cb9f3d6e9238e61d312076a9859bf3668fd21c69744de9532383912/pyarrow-20.0.0.tar.gz", hash = "sha256:febc4a913592573c8d5805091a6c2b5064c8bd6e002131f01061797d91c783c1", size = 1125187 }
wheels = [
    { url = "https://files.pythonhosted.org/packages/5b/23/77094eb8ee0dbe88441689cb6afc40ac312a1e15d3a7acc0586999518222/pyarrow-20.0.0-cp310-cp310-macosx_12_0_arm64.whl", hash = "sha256:c7dd06fd7d7b410ca5dc839cc9d485d2bc4ae5240851bcd45d85105cc90a47d7", size = 30832591 },
    { url = "https://files.pythonhosted.org/packages/c3/d5/48cc573aff00d62913701d9fac478518f693b30c25f2c157550b0b2565cb/pyarrow-20.0.0-cp310-cp310-macosx_12_0_x86_64.whl", hash = "sha256:d5382de8dc34c943249b01c19110783d0d64b207167c728461add1ecc2db88e4", size = 32273686 },
    { url = "https://files.pythonhosted.org/packages/37/df/4099b69a432b5cb412dd18adc2629975544d656df3d7fda6d73c5dba935d/pyarrow-20.0.0-cp310-cp310-manylinux_2_17_aarch64.manylinux2014_aarch64.whl", hash = "sha256:6415a0d0174487456ddc9beaead703d0ded5966129fa4fd3114d76b5d1c5ceae", size = 41337051 },
    { url = "https://files.pythonhosted.org/packages/4c/27/99922a9ac1c9226f346e3a1e15e63dee6f623ed757ff2893f9d6994a69d3/pyarrow-20.0.0-cp310-cp310-manylinux_2_17_x86_64.manylinux2014_x86_64.whl", hash = "sha256:15aa1b3b2587e74328a730457068dc6c89e6dcbf438d4369f572af9d320a25ee", size = 42404659 },
    { url = "https://files.pythonhosted.org/packages/21/d1/71d91b2791b829c9e98f1e0d85be66ed93aff399f80abb99678511847eaa/pyarrow-20.0.0-cp310-cp310-manylinux_2_28_aarch64.whl", hash = "sha256:5605919fbe67a7948c1f03b9f3727d82846c053cd2ce9303ace791855923fd20", size = 40695446 },
    { url = "https://files.pythonhosted.org/packages/f1/ca/ae10fba419a6e94329707487835ec721f5a95f3ac9168500bcf7aa3813c7/pyarrow-20.0.0-cp310-cp310-manylinux_2_28_x86_64.whl", hash = "sha256:a5704f29a74b81673d266e5ec1fe376f060627c2e42c5c7651288ed4b0db29e9", size = 42278528 },
    { url = "https://files.pythonhosted.org/packages/7a/a6/aba40a2bf01b5d00cf9cd16d427a5da1fad0fb69b514ce8c8292ab80e968/pyarrow-20.0.0-cp310-cp310-musllinux_1_2_aarch64.whl", hash = "sha256:00138f79ee1b5aca81e2bdedb91e3739b987245e11fa3c826f9e57c5d102fb75", size = 42918162 },
    { url = "https://files.pythonhosted.org/packages/93/6b/98b39650cd64f32bf2ec6d627a9bd24fcb3e4e6ea1873c5e1ea8a83b1a18/pyarrow-20.0.0-cp310-cp310-musllinux_1_2_x86_64.whl", hash = "sha256:f2d67ac28f57a362f1a2c1e6fa98bfe2f03230f7e15927aecd067433b1e70ce8", size = 44550319 },
    { url = "https://files.pythonhosted.org/packages/ab/32/340238be1eb5037e7b5de7e640ee22334417239bc347eadefaf8c373936d/pyarrow-20.0.0-cp310-cp310-win_amd64.whl", hash = "sha256:4a8b029a07956b8d7bd742ffca25374dd3f634b35e46cc7a7c3fa4c75b297191", size = 25770759 },
    { url = "https://files.pythonhosted.org/packages/47/a2/b7930824181ceadd0c63c1042d01fa4ef63eee233934826a7a2a9af6e463/pyarrow-20.0.0-cp311-cp311-macosx_12_0_arm64.whl", hash = "sha256:24ca380585444cb2a31324c546a9a56abbe87e26069189e14bdba19c86c049f0", size = 30856035 },
    { url = "https://files.pythonhosted.org/packages/9b/18/c765770227d7f5bdfa8a69f64b49194352325c66a5c3bb5e332dfd5867d9/pyarrow-20.0.0-cp311-cp311-macosx_12_0_x86_64.whl", hash = "sha256:95b330059ddfdc591a3225f2d272123be26c8fa76e8c9ee1a77aad507361cfdb", size = 32309552 },
    { url = "https://files.pythonhosted.org/packages/44/fb/dfb2dfdd3e488bb14f822d7335653092dde150cffc2da97de6e7500681f9/pyarrow-20.0.0-cp311-cp311-manylinux_2_17_aarch64.manylinux2014_aarch64.whl", hash = "sha256:5f0fb1041267e9968c6d0d2ce3ff92e3928b243e2b6d11eeb84d9ac547308232", size = 41334704 },
    { url = "https://files.pythonhosted.org/packages/58/0d/08a95878d38808051a953e887332d4a76bc06c6ee04351918ee1155407eb/pyarrow-20.0.0-cp311-cp311-manylinux_2_17_x86_64.manylinux2014_x86_64.whl", hash = "sha256:b8ff87cc837601532cc8242d2f7e09b4e02404de1b797aee747dd4ba4bd6313f", size = 42399836 },
    { url = "https://files.pythonhosted.org/packages/f3/cd/efa271234dfe38f0271561086eedcad7bc0f2ddd1efba423916ff0883684/pyarrow-20.0.0-cp311-cp311-manylinux_2_28_aarch64.whl", hash = "sha256:7a3a5dcf54286e6141d5114522cf31dd67a9e7c9133d150799f30ee302a7a1ab", size = 40711789 },
    { url = "https://files.pythonhosted.org/packages/46/1f/7f02009bc7fc8955c391defee5348f510e589a020e4b40ca05edcb847854/pyarrow-20.0.0-cp311-cp311-manylinux_2_28_x86_64.whl", hash = "sha256:a6ad3e7758ecf559900261a4df985662df54fb7fdb55e8e3b3aa99b23d526b62", size = 42301124 },
    { url = "https://files.pythonhosted.org/packages/4f/92/692c562be4504c262089e86757a9048739fe1acb4024f92d39615e7bab3f/pyarrow-20.0.0-cp311-cp311-musllinux_1_2_aarch64.whl", hash = "sha256:6bb830757103a6cb300a04610e08d9636f0cd223d32f388418ea893a3e655f1c", size = 42916060 },
    { url = "https://files.pythonhosted.org/packages/a4/ec/9f5c7e7c828d8e0a3c7ef50ee62eca38a7de2fa6eb1b8fa43685c9414fef/pyarrow-20.0.0-cp311-cp311-musllinux_1_2_x86_64.whl", hash = "sha256:96e37f0766ecb4514a899d9a3554fadda770fb57ddf42b63d80f14bc20aa7db3", size = 44547640 },
    { url = "https://files.pythonhosted.org/packages/54/96/46613131b4727f10fd2ffa6d0d6f02efcc09a0e7374eff3b5771548aa95b/pyarrow-20.0.0-cp311-cp311-win_amd64.whl", hash = "sha256:3346babb516f4b6fd790da99b98bed9708e3f02e734c84971faccb20736848dc", size = 25781491 },
    { url = "https://files.pythonhosted.org/packages/a1/d6/0c10e0d54f6c13eb464ee9b67a68b8c71bcf2f67760ef5b6fbcddd2ab05f/pyarrow-20.0.0-cp312-cp312-macosx_12_0_arm64.whl", hash = "sha256:75a51a5b0eef32727a247707d4755322cb970be7e935172b6a3a9f9ae98404ba", size = 30815067 },
    { url = "https://files.pythonhosted.org/packages/7e/e2/04e9874abe4094a06fd8b0cbb0f1312d8dd7d707f144c2ec1e5e8f452ffa/pyarrow-20.0.0-cp312-cp312-macosx_12_0_x86_64.whl", hash = "sha256:211d5e84cecc640c7a3ab900f930aaff5cd2702177e0d562d426fb7c4f737781", size = 32297128 },
    { url = "https://files.pythonhosted.org/packages/31/fd/c565e5dcc906a3b471a83273039cb75cb79aad4a2d4a12f76cc5ae90a4b8/pyarrow-20.0.0-cp312-cp312-manylinux_2_17_aarch64.manylinux2014_aarch64.whl", hash = "sha256:4ba3cf4182828be7a896cbd232aa8dd6a31bd1f9e32776cc3796c012855e1199", size = 41334890 },
    { url = "https://files.pythonhosted.org/packages/af/a9/3bdd799e2c9b20c1ea6dc6fa8e83f29480a97711cf806e823f808c2316ac/pyarrow-20.0.0-cp312-cp312-manylinux_2_17_x86_64.manylinux2014_x86_64.whl", hash = "sha256:2c3a01f313ffe27ac4126f4c2e5ea0f36a5fc6ab51f8726cf41fee4b256680bd", size = 42421775 },
    { url = "https://files.pythonhosted.org/packages/10/f7/da98ccd86354c332f593218101ae56568d5dcedb460e342000bd89c49cc1/pyarrow-20.0.0-cp312-cp312-manylinux_2_28_aarch64.whl", hash = "sha256:a2791f69ad72addd33510fec7bb14ee06c2a448e06b649e264c094c5b5f7ce28", size = 40687231 },
    { url = "https://files.pythonhosted.org/packages/bb/1b/2168d6050e52ff1e6cefc61d600723870bf569cbf41d13db939c8cf97a16/pyarrow-20.0.0-cp312-cp312-manylinux_2_28_x86_64.whl", hash = "sha256:4250e28a22302ce8692d3a0e8ec9d9dde54ec00d237cff4dfa9c1fbf79e472a8", size = 42295639 },
    { url = "https://files.pythonhosted.org/packages/b2/66/2d976c0c7158fd25591c8ca55aee026e6d5745a021915a1835578707feb3/pyarrow-20.0.0-cp312-cp312-musllinux_1_2_aarch64.whl", hash = "sha256:89e030dc58fc760e4010148e6ff164d2f44441490280ef1e97a542375e41058e", size = 42908549 },
    { url = "https://files.pythonhosted.org/packages/31/a9/dfb999c2fc6911201dcbf348247f9cc382a8990f9ab45c12eabfd7243a38/pyarrow-20.0.0-cp312-cp312-musllinux_1_2_x86_64.whl", hash = "sha256:6102b4864d77102dbbb72965618e204e550135a940c2534711d5ffa787df2a5a", size = 44557216 },
    { url = "https://files.pythonhosted.org/packages/a0/8e/9adee63dfa3911be2382fb4d92e4b2e7d82610f9d9f668493bebaa2af50f/pyarrow-20.0.0-cp312-cp312-win_amd64.whl", hash = "sha256:96d6a0a37d9c98be08f5ed6a10831d88d52cac7b13f5287f1e0f625a0de8062b", size = 25660496 },
    { url = "https://files.pythonhosted.org/packages/9b/aa/daa413b81446d20d4dad2944110dcf4cf4f4179ef7f685dd5a6d7570dc8e/pyarrow-20.0.0-cp313-cp313-macosx_12_0_arm64.whl", hash = "sha256:a15532e77b94c61efadde86d10957950392999503b3616b2ffcef7621a002893", size = 30798501 },
    { url = "https://files.pythonhosted.org/packages/ff/75/2303d1caa410925de902d32ac215dc80a7ce7dd8dfe95358c165f2adf107/pyarrow-20.0.0-cp313-cp313-macosx_12_0_x86_64.whl", hash = "sha256:dd43f58037443af715f34f1322c782ec463a3c8a94a85fdb2d987ceb5658e061", size = 32277895 },
    { url = "https://files.pythonhosted.org/packages/92/41/fe18c7c0b38b20811b73d1bdd54b1fccba0dab0e51d2048878042d84afa8/pyarrow-20.0.0-cp313-cp313-manylinux_2_17_aarch64.manylinux2014_aarch64.whl", hash = "sha256:aa0d288143a8585806e3cc7c39566407aab646fb9ece164609dac1cfff45f6ae", size = 41327322 },
    { url = "https://files.pythonhosted.org/packages/da/ab/7dbf3d11db67c72dbf36ae63dcbc9f30b866c153b3a22ef728523943eee6/pyarrow-20.0.0-cp313-cp313-manylinux_2_17_x86_64.manylinux2014_x86_64.whl", hash = "sha256:b6953f0114f8d6f3d905d98e987d0924dabce59c3cda380bdfaa25a6201563b4", size = 42411441 },
    { url = "https://files.pythonhosted.org/packages/90/c3/0c7da7b6dac863af75b64e2f827e4742161128c350bfe7955b426484e226/pyarrow-20.0.0-cp313-cp313-manylinux_2_28_aarch64.whl", hash = "sha256:991f85b48a8a5e839b2128590ce07611fae48a904cae6cab1f089c5955b57eb5", size = 40677027 },
    { url = "https://files.pythonhosted.org/packages/be/27/43a47fa0ff9053ab5203bb3faeec435d43c0d8bfa40179bfd076cdbd4e1c/pyarrow-20.0.0-cp313-cp313-manylinux_2_28_x86_64.whl", hash = "sha256:97c8dc984ed09cb07d618d57d8d4b67a5100a30c3818c2fb0b04599f0da2de7b", size = 42281473 },
    { url = "https://files.pythonhosted.org/packages/bc/0b/d56c63b078876da81bbb9ba695a596eabee9b085555ed12bf6eb3b7cab0e/pyarrow-20.0.0-cp313-cp313-musllinux_1_2_aarch64.whl", hash = "sha256:9b71daf534f4745818f96c214dbc1e6124d7daf059167330b610fc69b6f3d3e3", size = 42893897 },
    { url = "https://files.pythonhosted.org/packages/92/ac/7d4bd020ba9145f354012838692d48300c1b8fe5634bfda886abcada67ed/pyarrow-20.0.0-cp313-cp313-musllinux_1_2_x86_64.whl", hash = "sha256:e8b88758f9303fa5a83d6c90e176714b2fd3852e776fc2d7e42a22dd6c2fb368", size = 44543847 },
    { url = "https://files.pythonhosted.org/packages/9d/07/290f4abf9ca702c5df7b47739c1b2c83588641ddfa2cc75e34a301d42e55/pyarrow-20.0.0-cp313-cp313-win_amd64.whl", hash = "sha256:30b3051b7975801c1e1d387e17c588d8ab05ced9b1e14eec57915f79869b5031", size = 25653219 },
    { url = "https://files.pythonhosted.org/packages/95/df/720bb17704b10bd69dde086e1400b8eefb8f58df3f8ac9cff6c425bf57f1/pyarrow-20.0.0-cp313-cp313t-macosx_12_0_arm64.whl", hash = "sha256:ca151afa4f9b7bc45bcc791eb9a89e90a9eb2772767d0b1e5389609c7d03db63", size = 30853957 },
    { url = "https://files.pythonhosted.org/packages/d9/72/0d5f875efc31baef742ba55a00a25213a19ea64d7176e0fe001c5d8b6e9a/pyarrow-20.0.0-cp313-cp313t-macosx_12_0_x86_64.whl", hash = "sha256:4680f01ecd86e0dd63e39eb5cd59ef9ff24a9d166db328679e36c108dc993d4c", size = 32247972 },
    { url = "https://files.pythonhosted.org/packages/d5/bc/e48b4fa544d2eea72f7844180eb77f83f2030b84c8dad860f199f94307ed/pyarrow-20.0.0-cp313-cp313t-manylinux_2_17_aarch64.manylinux2014_aarch64.whl", hash = "sha256:7f4c8534e2ff059765647aa69b75d6543f9fef59e2cd4c6d18015192565d2b70", size = 41256434 },
    { url = "https://files.pythonhosted.org/packages/c3/01/974043a29874aa2cf4f87fb07fd108828fc7362300265a2a64a94965e35b/pyarrow-20.0.0-cp313-cp313t-manylinux_2_17_x86_64.manylinux2014_x86_64.whl", hash = "sha256:3e1f8a47f4b4ae4c69c4d702cfbdfe4d41e18e5c7ef6f1bb1c50918c1e81c57b", size = 42353648 },
    { url = "https://files.pythonhosted.org/packages/68/95/cc0d3634cde9ca69b0e51cbe830d8915ea32dda2157560dda27ff3b3337b/pyarrow-20.0.0-cp313-cp313t-manylinux_2_28_aarch64.whl", hash = "sha256:a1f60dc14658efaa927f8214734f6a01a806d7690be4b3232ba526836d216122", size = 40619853 },
    { url = "https://files.pythonhosted.org/packages/29/c2/3ad40e07e96a3e74e7ed7cc8285aadfa84eb848a798c98ec0ad009eb6bcc/pyarrow-20.0.0-cp313-cp313t-manylinux_2_28_x86_64.whl", hash = "sha256:204a846dca751428991346976b914d6d2a82ae5b8316a6ed99789ebf976551e6", size = 42241743 },
    { url = "https://files.pythonhosted.org/packages/eb/cb/65fa110b483339add6a9bc7b6373614166b14e20375d4daa73483755f830/pyarrow-20.0.0-cp313-cp313t-musllinux_1_2_aarch64.whl", hash = "sha256:f3b117b922af5e4c6b9a9115825726cac7d8b1421c37c2b5e24fbacc8930612c", size = 42839441 },
    { url = "https://files.pythonhosted.org/packages/98/7b/f30b1954589243207d7a0fbc9997401044bf9a033eec78f6cb50da3f304a/pyarrow-20.0.0-cp313-cp313t-musllinux_1_2_x86_64.whl", hash = "sha256:e724a3fd23ae5b9c010e7be857f4405ed5e679db5c93e66204db1a69f733936a", size = 44503279 },
    { url = "https://files.pythonhosted.org/packages/37/40/ad395740cd641869a13bcf60851296c89624662575621968dcfafabaa7f6/pyarrow-20.0.0-cp313-cp313t-win_amd64.whl", hash = "sha256:82f1ee5133bd8f49d31be1299dc07f585136679666b502540db854968576faf9", size = 25944982 },
]

[[package]]
name = "pydantic"
version = "2.11.3"
source = { registry = "https://pypi.org/simple" }
dependencies = [
    { name = "annotated-types" },
    { name = "pydantic-core" },
    { name = "typing-extensions" },
    { name = "typing-inspection" },
]
sdist = { url = "https://files.pythonhosted.org/packages/10/2e/ca897f093ee6c5f3b0bee123ee4465c50e75431c3d5b6a3b44a47134e891/pydantic-2.11.3.tar.gz", hash = "sha256:7471657138c16adad9322fe3070c0116dd6c3ad8d649300e3cbdfe91f4db4ec3", size = 785513 }
wheels = [
    { url = "https://files.pythonhosted.org/packages/b0/1d/407b29780a289868ed696d1616f4aad49d6388e5a77f567dcd2629dcd7b8/pydantic-2.11.3-py3-none-any.whl", hash = "sha256:a082753436a07f9ba1289c6ffa01cd93db3548776088aa917cc43b63f68fa60f", size = 443591 },
]

[[package]]
name = "pydantic-core"
version = "2.33.1"
source = { registry = "https://pypi.org/simple" }
dependencies = [
    { name = "typing-extensions" },
]
sdist = { url = "https://files.pythonhosted.org/packages/17/19/ed6a078a5287aea7922de6841ef4c06157931622c89c2a47940837b5eecd/pydantic_core-2.33.1.tar.gz", hash = "sha256:bcc9c6fdb0ced789245b02b7d6603e17d1563064ddcfc36f046b61c0c05dd9df", size = 434395 }
wheels = [
    { url = "https://files.pythonhosted.org/packages/38/ea/5f572806ab4d4223d11551af814d243b0e3e02cc6913def4d1fe4a5ca41c/pydantic_core-2.33.1-cp310-cp310-macosx_10_12_x86_64.whl", hash = "sha256:3077cfdb6125cc8dab61b155fdd714663e401f0e6883f9632118ec12cf42df26", size = 2044021 },
    { url = "https://files.pythonhosted.org/packages/8c/d1/f86cc96d2aa80e3881140d16d12ef2b491223f90b28b9a911346c04ac359/pydantic_core-2.33.1-cp310-cp310-macosx_11_0_arm64.whl", hash = "sha256:8ffab8b2908d152e74862d276cf5017c81a2f3719f14e8e3e8d6b83fda863927", size = 1861742 },
    { url = "https://files.pythonhosted.org/packages/37/08/fbd2cd1e9fc735a0df0142fac41c114ad9602d1c004aea340169ae90973b/pydantic_core-2.33.1-cp310-cp310-manylinux_2_17_aarch64.manylinux2014_aarch64.whl", hash = "sha256:5183e4f6a2d468787243ebcd70cf4098c247e60d73fb7d68d5bc1e1beaa0c4db", size = 1910414 },
    { url = "https://files.pythonhosted.org/packages/7f/73/3ac217751decbf8d6cb9443cec9b9eb0130eeada6ae56403e11b486e277e/pydantic_core-2.33.1-cp310-cp310-manylinux_2_17_armv7l.manylinux2014_armv7l.whl", hash = "sha256:398a38d323f37714023be1e0285765f0a27243a8b1506b7b7de87b647b517e48", size = 1996848 },
    { url = "https://files.pythonhosted.org/packages/9a/f5/5c26b265cdcff2661e2520d2d1e9db72d117ea00eb41e00a76efe68cb009/pydantic_core-2.33.1-cp310-cp310-manylinux_2_17_ppc64le.manylinux2014_ppc64le.whl", hash = "sha256:87d3776f0001b43acebfa86f8c64019c043b55cc5a6a2e313d728b5c95b46969", size = 2141055 },
    { url = "https://files.pythonhosted.org/packages/5d/14/a9c3cee817ef2f8347c5ce0713e91867a0dceceefcb2973942855c917379/pydantic_core-2.33.1-cp310-cp310-manylinux_2_17_s390x.manylinux2014_s390x.whl", hash = "sha256:c566dd9c5f63d22226409553531f89de0cac55397f2ab8d97d6f06cfce6d947e", size = 2753806 },
    { url = "https://files.pythonhosted.org/packages/f2/68/866ce83a51dd37e7c604ce0050ff6ad26de65a7799df89f4db87dd93d1d6/pydantic_core-2.33.1-cp310-cp310-manylinux_2_17_x86_64.manylinux2014_x86_64.whl", hash = "sha256:a0d5f3acc81452c56895e90643a625302bd6be351e7010664151cc55b7b97f89", size = 2007777 },
    { url = "https://files.pythonhosted.org/packages/b6/a8/36771f4404bb3e49bd6d4344da4dede0bf89cc1e01f3b723c47248a3761c/pydantic_core-2.33.1-cp310-cp310-manylinux_2_5_i686.manylinux1_i686.whl", hash = "sha256:d3a07fadec2a13274a8d861d3d37c61e97a816beae717efccaa4b36dfcaadcde", size = 2122803 },
    { url = "https://files.pythonhosted.org/packages/18/9c/730a09b2694aa89360d20756369822d98dc2f31b717c21df33b64ffd1f50/pydantic_core-2.33.1-cp310-cp310-musllinux_1_1_aarch64.whl", hash = "sha256:f99aeda58dce827f76963ee87a0ebe75e648c72ff9ba1174a253f6744f518f65", size = 2086755 },
    { url = "https://files.pythonhosted.org/packages/54/8e/2dccd89602b5ec31d1c58138d02340ecb2ebb8c2cac3cc66b65ce3edb6ce/pydantic_core-2.33.1-cp310-cp310-musllinux_1_1_armv7l.whl", hash = "sha256:902dbc832141aa0ec374f4310f1e4e7febeebc3256f00dc359a9ac3f264a45dc", size = 2257358 },
    { url = "https://files.pythonhosted.org/packages/d1/9c/126e4ac1bfad8a95a9837acdd0963695d69264179ba4ede8b8c40d741702/pydantic_core-2.33.1-cp310-cp310-musllinux_1_1_x86_64.whl", hash = "sha256:fe44d56aa0b00d66640aa84a3cbe80b7a3ccdc6f0b1ca71090696a6d4777c091", size = 2257916 },
    { url = "https://files.pythonhosted.org/packages/7d/ba/91eea2047e681a6853c81c20aeca9dcdaa5402ccb7404a2097c2adf9d038/pydantic_core-2.33.1-cp310-cp310-win32.whl", hash = "sha256:ed3eb16d51257c763539bde21e011092f127a2202692afaeaccb50db55a31383", size = 1923823 },
    { url = "https://files.pythonhosted.org/packages/94/c0/fcdf739bf60d836a38811476f6ecd50374880b01e3014318b6e809ddfd52/pydantic_core-2.33.1-cp310-cp310-win_amd64.whl", hash = "sha256:694ad99a7f6718c1a498dc170ca430687a39894a60327f548e02a9c7ee4b6504", size = 1952494 },
    { url = "https://files.pythonhosted.org/packages/d6/7f/c6298830cb780c46b4f46bb24298d01019ffa4d21769f39b908cd14bbd50/pydantic_core-2.33.1-cp311-cp311-macosx_10_12_x86_64.whl", hash = "sha256:6e966fc3caaf9f1d96b349b0341c70c8d6573bf1bac7261f7b0ba88f96c56c24", size = 2044224 },
    { url = "https://files.pythonhosted.org/packages/a8/65/6ab3a536776cad5343f625245bd38165d6663256ad43f3a200e5936afd6c/pydantic_core-2.33.1-cp311-cp311-macosx_11_0_arm64.whl", hash = "sha256:bfd0adeee563d59c598ceabddf2c92eec77abcb3f4a391b19aa7366170bd9e30", size = 1858845 },
    { url = "https://files.pythonhosted.org/packages/e9/15/9a22fd26ba5ee8c669d4b8c9c244238e940cd5d818649603ca81d1c69861/pydantic_core-2.33.1-cp311-cp311-manylinux_2_17_aarch64.manylinux2014_aarch64.whl", hash = "sha256:91815221101ad3c6b507804178a7bb5cb7b2ead9ecd600041669c8d805ebd595", size = 1910029 },
    { url = "https://files.pythonhosted.org/packages/d5/33/8cb1a62818974045086f55f604044bf35b9342900318f9a2a029a1bec460/pydantic_core-2.33.1-cp311-cp311-manylinux_2_17_armv7l.manylinux2014_armv7l.whl", hash = "sha256:9fea9c1869bb4742d174a57b4700c6dadea951df8b06de40c2fedb4f02931c2e", size = 1997784 },
    { url = "https://files.pythonhosted.org/packages/c0/ca/49958e4df7715c71773e1ea5be1c74544923d10319173264e6db122543f9/pydantic_core-2.33.1-cp311-cp311-manylinux_2_17_ppc64le.manylinux2014_ppc64le.whl", hash = "sha256:1d20eb4861329bb2484c021b9d9a977566ab16d84000a57e28061151c62b349a", size = 2141075 },
    { url = "https://files.pythonhosted.org/packages/7b/a6/0b3a167a9773c79ba834b959b4e18c3ae9216b8319bd8422792abc8a41b1/pydantic_core-2.33.1-cp311-cp311-manylinux_2_17_s390x.manylinux2014_s390x.whl", hash = "sha256:0fb935c5591573ae3201640579f30128ccc10739b45663f93c06796854405505", size = 2745849 },
    { url = "https://files.pythonhosted.org/packages/0b/60/516484135173aa9e5861d7a0663dce82e4746d2e7f803627d8c25dfa5578/pydantic_core-2.33.1-cp311-cp311-manylinux_2_17_x86_64.manylinux2014_x86_64.whl", hash = "sha256:c964fd24e6166420d18fb53996d8c9fd6eac9bf5ae3ec3d03015be4414ce497f", size = 2005794 },
    { url = "https://files.pythonhosted.org/packages/86/70/05b1eb77459ad47de00cf78ee003016da0cedf8b9170260488d7c21e9181/pydantic_core-2.33.1-cp311-cp311-manylinux_2_5_i686.manylinux1_i686.whl", hash = "sha256:681d65e9011f7392db5aa002b7423cc442d6a673c635668c227c6c8d0e5a4f77", size = 2123237 },
    { url = "https://files.pythonhosted.org/packages/c7/57/12667a1409c04ae7dc95d3b43158948eb0368e9c790be8b095cb60611459/pydantic_core-2.33.1-cp311-cp311-musllinux_1_1_aarch64.whl", hash = "sha256:e100c52f7355a48413e2999bfb4e139d2977a904495441b374f3d4fb4a170961", size = 2086351 },
    { url = "https://files.pythonhosted.org/packages/57/61/cc6d1d1c1664b58fdd6ecc64c84366c34ec9b606aeb66cafab6f4088974c/pydantic_core-2.33.1-cp311-cp311-musllinux_1_1_armv7l.whl", hash = "sha256:048831bd363490be79acdd3232f74a0e9951b11b2b4cc058aeb72b22fdc3abe1", size = 2258914 },
    { url = "https://files.pythonhosted.org/packages/d1/0a/edb137176a1f5419b2ddee8bde6a0a548cfa3c74f657f63e56232df8de88/pydantic_core-2.33.1-cp311-cp311-musllinux_1_1_x86_64.whl", hash = "sha256:bdc84017d28459c00db6f918a7272a5190bec3090058334e43a76afb279eac7c", size = 2257385 },
    { url = "https://files.pythonhosted.org/packages/26/3c/48ca982d50e4b0e1d9954919c887bdc1c2b462801bf408613ccc641b3daa/pydantic_core-2.33.1-cp311-cp311-win32.whl", hash = "sha256:32cd11c5914d1179df70406427097c7dcde19fddf1418c787540f4b730289896", size = 1923765 },
    { url = "https://files.pythonhosted.org/packages/33/cd/7ab70b99e5e21559f5de38a0928ea84e6f23fdef2b0d16a6feaf942b003c/pydantic_core-2.33.1-cp311-cp311-win_amd64.whl", hash = "sha256:2ea62419ba8c397e7da28a9170a16219d310d2cf4970dbc65c32faf20d828c83", size = 1950688 },
    { url = "https://files.pythonhosted.org/packages/4b/ae/db1fc237b82e2cacd379f63e3335748ab88b5adde98bf7544a1b1bd10a84/pydantic_core-2.33.1-cp311-cp311-win_arm64.whl", hash = "sha256:fc903512177361e868bc1f5b80ac8c8a6e05fcdd574a5fb5ffeac5a9982b9e89", size = 1908185 },
    { url = "https://files.pythonhosted.org/packages/c8/ce/3cb22b07c29938f97ff5f5bb27521f95e2ebec399b882392deb68d6c440e/pydantic_core-2.33.1-cp312-cp312-macosx_10_12_x86_64.whl", hash = "sha256:1293d7febb995e9d3ec3ea09caf1a26214eec45b0f29f6074abb004723fc1de8", size = 2026640 },
    { url = "https://files.pythonhosted.org/packages/19/78/f381d643b12378fee782a72126ec5d793081ef03791c28a0fd542a5bee64/pydantic_core-2.33.1-cp312-cp312-macosx_11_0_arm64.whl", hash = "sha256:99b56acd433386c8f20be5c4000786d1e7ca0523c8eefc995d14d79c7a081498", size = 1852649 },
    { url = "https://files.pythonhosted.org/packages/9d/2b/98a37b80b15aac9eb2c6cfc6dbd35e5058a352891c5cce3a8472d77665a6/pydantic_core-2.33.1-cp312-cp312-manylinux_2_17_aarch64.manylinux2014_aarch64.whl", hash = "sha256:35a5ec3fa8c2fe6c53e1b2ccc2454398f95d5393ab398478f53e1afbbeb4d939", size = 1892472 },
    { url = "https://files.pythonhosted.org/packages/4e/d4/3c59514e0f55a161004792b9ff3039da52448f43f5834f905abef9db6e4a/pydantic_core-2.33.1-cp312-cp312-manylinux_2_17_armv7l.manylinux2014_armv7l.whl", hash = "sha256:b172f7b9d2f3abc0efd12e3386f7e48b576ef309544ac3a63e5e9cdd2e24585d", size = 1977509 },
    { url = "https://files.pythonhosted.org/packages/a9/b6/c2c7946ef70576f79a25db59a576bce088bdc5952d1b93c9789b091df716/pydantic_core-2.33.1-cp312-cp312-manylinux_2_17_ppc64le.manylinux2014_ppc64le.whl", hash = "sha256:9097b9f17f91eea659b9ec58148c0747ec354a42f7389b9d50701610d86f812e", size = 2128702 },
    { url = "https://files.pythonhosted.org/packages/88/fe/65a880f81e3f2a974312b61f82a03d85528f89a010ce21ad92f109d94deb/pydantic_core-2.33.1-cp312-cp312-manylinux_2_17_s390x.manylinux2014_s390x.whl", hash = "sha256:cc77ec5b7e2118b152b0d886c7514a4653bcb58c6b1d760134a9fab915f777b3", size = 2679428 },
    { url = "https://files.pythonhosted.org/packages/6f/ff/4459e4146afd0462fb483bb98aa2436d69c484737feaceba1341615fb0ac/pydantic_core-2.33.1-cp312-cp312-manylinux_2_17_x86_64.manylinux2014_x86_64.whl", hash = "sha256:d5e3d15245b08fa4a84cefc6c9222e6f37c98111c8679fbd94aa145f9a0ae23d", size = 2008753 },
    { url = "https://files.pythonhosted.org/packages/7c/76/1c42e384e8d78452ededac8b583fe2550c84abfef83a0552e0e7478ccbc3/pydantic_core-2.33.1-cp312-cp312-manylinux_2_5_i686.manylinux1_i686.whl", hash = "sha256:ef99779001d7ac2e2461d8ab55d3373fe7315caefdbecd8ced75304ae5a6fc6b", size = 2114849 },
    { url = "https://files.pythonhosted.org/packages/00/72/7d0cf05095c15f7ffe0eb78914b166d591c0eed72f294da68378da205101/pydantic_core-2.33.1-cp312-cp312-musllinux_1_1_aarch64.whl", hash = "sha256:fc6bf8869e193855e8d91d91f6bf59699a5cdfaa47a404e278e776dd7f168b39", size = 2069541 },
    { url = "https://files.pythonhosted.org/packages/b3/69/94a514066bb7d8be499aa764926937409d2389c09be0b5107a970286ef81/pydantic_core-2.33.1-cp312-cp312-musllinux_1_1_armv7l.whl", hash = "sha256:b1caa0bc2741b043db7823843e1bde8aaa58a55a58fda06083b0569f8b45693a", size = 2239225 },
    { url = "https://files.pythonhosted.org/packages/84/b0/e390071eadb44b41f4f54c3cef64d8bf5f9612c92686c9299eaa09e267e2/pydantic_core-2.33.1-cp312-cp312-musllinux_1_1_x86_64.whl", hash = "sha256:ec259f62538e8bf364903a7d0d0239447059f9434b284f5536e8402b7dd198db", size = 2248373 },
    { url = "https://files.pythonhosted.org/packages/d6/b2/288b3579ffc07e92af66e2f1a11be3b056fe1214aab314748461f21a31c3/pydantic_core-2.33.1-cp312-cp312-win32.whl", hash = "sha256:e14f369c98a7c15772b9da98987f58e2b509a93235582838bd0d1d8c08b68fda", size = 1907034 },
    { url = "https://files.pythonhosted.org/packages/02/28/58442ad1c22b5b6742b992ba9518420235adced665513868f99a1c2638a5/pydantic_core-2.33.1-cp312-cp312-win_amd64.whl", hash = "sha256:1c607801d85e2e123357b3893f82c97a42856192997b95b4d8325deb1cd0c5f4", size = 1956848 },
    { url = "https://files.pythonhosted.org/packages/a1/eb/f54809b51c7e2a1d9f439f158b8dd94359321abcc98767e16fc48ae5a77e/pydantic_core-2.33.1-cp312-cp312-win_arm64.whl", hash = "sha256:8d13f0276806ee722e70a1c93da19748594f19ac4299c7e41237fc791d1861ea", size = 1903986 },
    { url = "https://files.pythonhosted.org/packages/7a/24/eed3466a4308d79155f1cdd5c7432c80ddcc4530ba8623b79d5ced021641/pydantic_core-2.33.1-cp313-cp313-macosx_10_12_x86_64.whl", hash = "sha256:70af6a21237b53d1fe7b9325b20e65cbf2f0a848cf77bed492b029139701e66a", size = 2033551 },
    { url = "https://files.pythonhosted.org/packages/ab/14/df54b1a0bc9b6ded9b758b73139d2c11b4e8eb43e8ab9c5847c0a2913ada/pydantic_core-2.33.1-cp313-cp313-macosx_11_0_arm64.whl", hash = "sha256:282b3fe1bbbe5ae35224a0dbd05aed9ccabccd241e8e6b60370484234b456266", size = 1852785 },
    { url = "https://files.pythonhosted.org/packages/fa/96/e275f15ff3d34bb04b0125d9bc8848bf69f25d784d92a63676112451bfb9/pydantic_core-2.33.1-cp313-cp313-manylinux_2_17_aarch64.manylinux2014_aarch64.whl", hash = "sha256:4b315e596282bbb5822d0c7ee9d255595bd7506d1cb20c2911a4da0b970187d3", size = 1897758 },
    { url = "https://files.pythonhosted.org/packages/b7/d8/96bc536e975b69e3a924b507d2a19aedbf50b24e08c80fb00e35f9baaed8/pydantic_core-2.33.1-cp313-cp313-manylinux_2_17_armv7l.manylinux2014_armv7l.whl", hash = "sha256:1dfae24cf9921875ca0ca6a8ecb4bb2f13c855794ed0d468d6abbec6e6dcd44a", size = 1986109 },
    { url = "https://files.pythonhosted.org/packages/90/72/ab58e43ce7e900b88cb571ed057b2fcd0e95b708a2e0bed475b10130393e/pydantic_core-2.33.1-cp313-cp313-manylinux_2_17_ppc64le.manylinux2014_ppc64le.whl", hash = "sha256:6dd8ecfde08d8bfadaea669e83c63939af76f4cf5538a72597016edfa3fad516", size = 2129159 },
    { url = "https://files.pythonhosted.org/packages/dc/3f/52d85781406886c6870ac995ec0ba7ccc028b530b0798c9080531b409fdb/pydantic_core-2.33.1-cp313-cp313-manylinux_2_17_s390x.manylinux2014_s390x.whl", hash = "sha256:2f593494876eae852dc98c43c6f260f45abdbfeec9e4324e31a481d948214764", size = 2680222 },
    { url = "https://files.pythonhosted.org/packages/f4/56/6e2ef42f363a0eec0fd92f74a91e0ac48cd2e49b695aac1509ad81eee86a/pydantic_core-2.33.1-cp313-cp313-manylinux_2_17_x86_64.manylinux2014_x86_64.whl", hash = "sha256:948b73114f47fd7016088e5186d13faf5e1b2fe83f5e320e371f035557fd264d", size = 2006980 },
    { url = "https://files.pythonhosted.org/packages/4c/c0/604536c4379cc78359f9ee0aa319f4aedf6b652ec2854953f5a14fc38c5a/pydantic_core-2.33.1-cp313-cp313-manylinux_2_5_i686.manylinux1_i686.whl", hash = "sha256:e11f3864eb516af21b01e25fac915a82e9ddad3bb0fb9e95a246067398b435a4", size = 2120840 },
    { url = "https://files.pythonhosted.org/packages/1f/46/9eb764814f508f0edfb291a0f75d10854d78113fa13900ce13729aaec3ae/pydantic_core-2.33.1-cp313-cp313-musllinux_1_1_aarch64.whl", hash = "sha256:549150be302428b56fdad0c23c2741dcdb5572413776826c965619a25d9c6bde", size = 2072518 },
    { url = "https://files.pythonhosted.org/packages/42/e3/fb6b2a732b82d1666fa6bf53e3627867ea3131c5f39f98ce92141e3e3dc1/pydantic_core-2.33.1-cp313-cp313-musllinux_1_1_armv7l.whl", hash = "sha256:495bc156026efafd9ef2d82372bd38afce78ddd82bf28ef5276c469e57c0c83e", size = 2248025 },
    { url = "https://files.pythonhosted.org/packages/5c/9d/fbe8fe9d1aa4dac88723f10a921bc7418bd3378a567cb5e21193a3c48b43/pydantic_core-2.33.1-cp313-cp313-musllinux_1_1_x86_64.whl", hash = "sha256:ec79de2a8680b1a67a07490bddf9636d5c2fab609ba8c57597e855fa5fa4dacd", size = 2254991 },
    { url = "https://files.pythonhosted.org/packages/aa/99/07e2237b8a66438d9b26482332cda99a9acccb58d284af7bc7c946a42fd3/pydantic_core-2.33.1-cp313-cp313-win32.whl", hash = "sha256:ee12a7be1742f81b8a65b36c6921022301d466b82d80315d215c4c691724986f", size = 1915262 },
    { url = "https://files.pythonhosted.org/packages/8a/f4/e457a7849beeed1e5defbcf5051c6f7b3c91a0624dd31543a64fc9adcf52/pydantic_core-2.33.1-cp313-cp313-win_amd64.whl", hash = "sha256:ede9b407e39949d2afc46385ce6bd6e11588660c26f80576c11c958e6647bc40", size = 1956626 },
    { url = "https://files.pythonhosted.org/packages/20/d0/e8d567a7cff7b04e017ae164d98011f1e1894269fe8e90ea187a3cbfb562/pydantic_core-2.33.1-cp313-cp313-win_arm64.whl", hash = "sha256:aa687a23d4b7871a00e03ca96a09cad0f28f443690d300500603bd0adba4b523", size = 1909590 },
    { url = "https://files.pythonhosted.org/packages/ef/fd/24ea4302d7a527d672c5be06e17df16aabfb4e9fdc6e0b345c21580f3d2a/pydantic_core-2.33.1-cp313-cp313t-macosx_11_0_arm64.whl", hash = "sha256:401d7b76e1000d0dd5538e6381d28febdcacb097c8d340dde7d7fc6e13e9f95d", size = 1812963 },
    { url = "https://files.pythonhosted.org/packages/5f/95/4fbc2ecdeb5c1c53f1175a32d870250194eb2fdf6291b795ab08c8646d5d/pydantic_core-2.33.1-cp313-cp313t-manylinux_2_17_x86_64.manylinux2014_x86_64.whl", hash = "sha256:7aeb055a42d734c0255c9e489ac67e75397d59c6fbe60d155851e9782f276a9c", size = 1986896 },
    { url = "https://files.pythonhosted.org/packages/71/ae/fe31e7f4a62431222d8f65a3bd02e3fa7e6026d154a00818e6d30520ea77/pydantic_core-2.33.1-cp313-cp313t-win_amd64.whl", hash = "sha256:338ea9b73e6e109f15ab439e62cb3b78aa752c7fd9536794112e14bee02c8d18", size = 1931810 },
    { url = "https://files.pythonhosted.org/packages/9c/c7/8b311d5adb0fe00a93ee9b4e92a02b0ec08510e9838885ef781ccbb20604/pydantic_core-2.33.1-pp310-pypy310_pp73-macosx_10_12_x86_64.whl", hash = "sha256:5c834f54f8f4640fd7e4b193f80eb25a0602bba9e19b3cd2fc7ffe8199f5ae02", size = 2041659 },
    { url = "https://files.pythonhosted.org/packages/8a/d6/4f58d32066a9e26530daaf9adc6664b01875ae0691570094968aaa7b8fcc/pydantic_core-2.33.1-pp310-pypy310_pp73-macosx_11_0_arm64.whl", hash = "sha256:049e0de24cf23766f12cc5cc71d8abc07d4a9deb9061b334b62093dedc7cb068", size = 1873294 },
    { url = "https://files.pythonhosted.org/packages/f7/3f/53cc9c45d9229da427909c751f8ed2bf422414f7664ea4dde2d004f596ba/pydantic_core-2.33.1-pp310-pypy310_pp73-manylinux_2_17_aarch64.manylinux2014_aarch64.whl", hash = "sha256:1a28239037b3d6f16916a4c831a5a0eadf856bdd6d2e92c10a0da3a59eadcf3e", size = 1903771 },
    { url = "https://files.pythonhosted.org/packages/f0/49/bf0783279ce674eb9903fb9ae43f6c614cb2f1c4951370258823f795368b/pydantic_core-2.33.1-pp310-pypy310_pp73-manylinux_2_17_x86_64.manylinux2014_x86_64.whl", hash = "sha256:9d3da303ab5f378a268fa7d45f37d7d85c3ec19769f28d2cc0c61826a8de21fe", size = 2083558 },
    { url = "https://files.pythonhosted.org/packages/9c/5b/0d998367687f986c7d8484a2c476d30f07bf5b8b1477649a6092bd4c540e/pydantic_core-2.33.1-pp310-pypy310_pp73-manylinux_2_5_i686.manylinux1_i686.whl", hash = "sha256:25626fb37b3c543818c14821afe0fd3830bc327a43953bc88db924b68c5723f1", size = 2118038 },
    { url = "https://files.pythonhosted.org/packages/b3/33/039287d410230ee125daee57373ac01940d3030d18dba1c29cd3089dc3ca/pydantic_core-2.33.1-pp310-pypy310_pp73-musllinux_1_1_aarch64.whl", hash = "sha256:3ab2d36e20fbfcce8f02d73c33a8a7362980cff717926bbae030b93ae46b56c7", size = 2079315 },
    { url = "https://files.pythonhosted.org/packages/1f/85/6d8b2646d99c062d7da2d0ab2faeb0d6ca9cca4c02da6076376042a20da3/pydantic_core-2.33.1-pp310-pypy310_pp73-musllinux_1_1_armv7l.whl", hash = "sha256:2f9284e11c751b003fd4215ad92d325d92c9cb19ee6729ebd87e3250072cdcde", size = 2249063 },
    { url = "https://files.pythonhosted.org/packages/17/d7/c37d208d5738f7b9ad8f22ae8a727d88ebf9c16c04ed2475122cc3f7224a/pydantic_core-2.33.1-pp310-pypy310_pp73-musllinux_1_1_x86_64.whl", hash = "sha256:048c01eee07d37cbd066fc512b9d8b5ea88ceeb4e629ab94b3e56965ad655add", size = 2254631 },
    { url = "https://files.pythonhosted.org/packages/13/e0/bafa46476d328e4553b85ab9b2f7409e7aaef0ce4c937c894821c542d347/pydantic_core-2.33.1-pp310-pypy310_pp73-win_amd64.whl", hash = "sha256:5ccd429694cf26af7997595d627dd2637e7932214486f55b8a357edaac9dae8c", size = 2080877 },
    { url = "https://files.pythonhosted.org/packages/0b/76/1794e440c1801ed35415238d2c728f26cd12695df9057154ad768b7b991c/pydantic_core-2.33.1-pp311-pypy311_pp73-macosx_10_12_x86_64.whl", hash = "sha256:3a371dc00282c4b84246509a5ddc808e61b9864aa1eae9ecc92bb1268b82db4a", size = 2042858 },
    { url = "https://files.pythonhosted.org/packages/73/b4/9cd7b081fb0b1b4f8150507cd59d27b275c3e22ad60b35cb19ea0977d9b9/pydantic_core-2.33.1-pp311-pypy311_pp73-macosx_11_0_arm64.whl", hash = "sha256:f59295ecc75a1788af8ba92f2e8c6eeaa5a94c22fc4d151e8d9638814f85c8fc", size = 1873745 },
    { url = "https://files.pythonhosted.org/packages/e1/d7/9ddb7575d4321e40d0363903c2576c8c0c3280ebea137777e5ab58d723e3/pydantic_core-2.33.1-pp311-pypy311_pp73-manylinux_2_17_aarch64.manylinux2014_aarch64.whl", hash = "sha256:08530b8ac922003033f399128505f513e30ca770527cc8bbacf75a84fcc2c74b", size = 1904188 },
    { url = "https://files.pythonhosted.org/packages/d1/a8/3194ccfe461bb08da19377ebec8cb4f13c9bd82e13baebc53c5c7c39a029/pydantic_core-2.33.1-pp311-pypy311_pp73-manylinux_2_17_x86_64.manylinux2014_x86_64.whl", hash = "sha256:bae370459da6a5466978c0eacf90690cb57ec9d533f8e63e564ef3822bfa04fe", size = 2083479 },
    { url = "https://files.pythonhosted.org/packages/42/c7/84cb569555d7179ca0b3f838cef08f66f7089b54432f5b8599aac6e9533e/pydantic_core-2.33.1-pp311-pypy311_pp73-manylinux_2_5_i686.manylinux1_i686.whl", hash = "sha256:e3de2777e3b9f4d603112f78006f4ae0acb936e95f06da6cb1a45fbad6bdb4b5", size = 2118415 },
    { url = "https://files.pythonhosted.org/packages/3b/67/72abb8c73e0837716afbb58a59cc9e3ae43d1aa8677f3b4bc72c16142716/pydantic_core-2.33.1-pp311-pypy311_pp73-musllinux_1_1_aarch64.whl", hash = "sha256:3a64e81e8cba118e108d7126362ea30e021291b7805d47e4896e52c791be2761", size = 2079623 },
    { url = "https://files.pythonhosted.org/packages/0b/cd/c59707e35a47ba4cbbf153c3f7c56420c58653b5801b055dc52cccc8e2dc/pydantic_core-2.33.1-pp311-pypy311_pp73-musllinux_1_1_armv7l.whl", hash = "sha256:52928d8c1b6bda03cc6d811e8923dffc87a2d3c8b3bfd2ce16471c7147a24850", size = 2250175 },
    { url = "https://files.pythonhosted.org/packages/84/32/e4325a6676b0bed32d5b084566ec86ed7fd1e9bcbfc49c578b1755bde920/pydantic_core-2.33.1-pp311-pypy311_pp73-musllinux_1_1_x86_64.whl", hash = "sha256:1b30d92c9412beb5ac6b10a3eb7ef92ccb14e3f2a8d7732e2d739f58b3aa7544", size = 2254674 },
    { url = "https://files.pythonhosted.org/packages/12/6f/5596dc418f2e292ffc661d21931ab34591952e2843e7168ea5a52591f6ff/pydantic_core-2.33.1-pp311-pypy311_pp73-win_amd64.whl", hash = "sha256:f995719707e0e29f0f41a8aa3bcea6e761a36c9136104d3189eafb83f5cec5e5", size = 2080951 },
]

[[package]]
name = "pydantic-settings"
version = "2.9.1"
source = { registry = "https://pypi.org/simple" }
dependencies = [
    { name = "pydantic" },
    { name = "python-dotenv" },
    { name = "typing-inspection" },
]
sdist = { url = "https://files.pythonhosted.org/packages/67/1d/42628a2c33e93f8e9acbde0d5d735fa0850f3e6a2f8cb1eb6c40b9a732ac/pydantic_settings-2.9.1.tar.gz", hash = "sha256:c509bf79d27563add44e8446233359004ed85066cd096d8b510f715e6ef5d268", size = 163234 }
wheels = [
    { url = "https://files.pythonhosted.org/packages/b6/5f/d6d641b490fd3ec2c4c13b4244d68deea3a1b970a97be64f34fb5504ff72/pydantic_settings-2.9.1-py3-none-any.whl", hash = "sha256:59b4f431b1defb26fe620c71a7d3968a710d719f5f4cdbbdb7926edeb770f6ef", size = 44356 },
]

[[package]]
name = "pydeephaven"
version = "0.38.0"
source = { registry = "https://pypi.org/simple" }
dependencies = [
    { name = "bitstring" },
    { name = "grpcio" },
    { name = "numpy" },
    { name = "protobuf" },
    { name = "pyarrow" },
]
wheels = [
    { url = "https://files.pythonhosted.org/packages/f3/50/f38949dd746b7f166620188f670d32f8a0d1a49c8bda4031ecadb5ac89d3/pydeephaven-0.38.0-py3-none-any.whl", hash = "sha256:523f791aa7568189156e1709e5dcb91c75a003c60a65830afaef1bf14d1d0a20", size = 115152 },
]

[[package]]
name = "pygments"
version = "2.19.1"
source = { registry = "https://pypi.org/simple" }
sdist = { url = "https://files.pythonhosted.org/packages/7c/2d/c3338d48ea6cc0feb8446d8e6937e1408088a72a39937982cc6111d17f84/pygments-2.19.1.tar.gz", hash = "sha256:61c16d2a8576dc0649d9f39e089b5f02bcd27fba10d8fb4dcc28173f7a45151f", size = 4968581 }
wheels = [
    { url = "https://files.pythonhosted.org/packages/8a/0b/9fcc47d19c48b59121088dd6da2488a49d5f72dacf8262e2790a1d2c7d15/pygments-2.19.1-py3-none-any.whl", hash = "sha256:9ea1544ad55cecf4b8242fab6dd35a93bbce657034b0611ee383099054ab6d8c", size = 1225293 },
]

[[package]]
name = "pytest"
version = "8.3.5"
source = { registry = "https://pypi.org/simple" }
dependencies = [
    { name = "colorama", marker = "sys_platform == 'win32'" },
    { name = "exceptiongroup", marker = "python_full_version < '3.11'" },
    { name = "iniconfig" },
    { name = "packaging" },
    { name = "pluggy" },
    { name = "tomli", marker = "python_full_version < '3.11'" },
]
sdist = { url = "https://files.pythonhosted.org/packages/ae/3c/c9d525a414d506893f0cd8a8d0de7706446213181570cdbd766691164e40/pytest-8.3.5.tar.gz", hash = "sha256:f4efe70cc14e511565ac476b57c279e12a855b11f48f212af1080ef2263d3845", size = 1450891 }
wheels = [
    { url = "https://files.pythonhosted.org/packages/30/3d/64ad57c803f1fa1e963a7946b6e0fea4a70df53c1a7fed304586539c2bac/pytest-8.3.5-py3-none-any.whl", hash = "sha256:c69214aa47deac29fad6c2a4f590b9c4a9fdb16a403176fe154b79c0b4d4d820", size = 343634 },
]

[[package]]
name = "pytest-asyncio"
version = "0.26.0"
source = { registry = "https://pypi.org/simple" }
dependencies = [
    { name = "pytest" },
]
sdist = { url = "https://files.pythonhosted.org/packages/8e/c4/453c52c659521066969523e87d85d54139bbd17b78f09532fb8eb8cdb58e/pytest_asyncio-0.26.0.tar.gz", hash = "sha256:c4df2a697648241ff39e7f0e4a73050b03f123f760673956cf0d72a4990e312f", size = 54156 }
wheels = [
    { url = "https://files.pythonhosted.org/packages/20/7f/338843f449ace853647ace35870874f69a764d251872ed1b4de9f234822c/pytest_asyncio-0.26.0-py3-none-any.whl", hash = "sha256:7b51ed894f4fbea1340262bdae5135797ebbe21d8638978e35d31c6d19f72fb0", size = 19694 },
]

[[package]]
name = "pytest-cov"
version = "6.1.1"
source = { registry = "https://pypi.org/simple" }
dependencies = [
    { name = "coverage", extra = ["toml"] },
    { name = "pytest" },
]
sdist = { url = "https://files.pythonhosted.org/packages/25/69/5f1e57f6c5a39f81411b550027bf72842c4567ff5fd572bed1edc9e4b5d9/pytest_cov-6.1.1.tar.gz", hash = "sha256:46935f7aaefba760e716c2ebfbe1c216240b9592966e7da99ea8292d4d3e2a0a", size = 66857 }
wheels = [
    { url = "https://files.pythonhosted.org/packages/28/d0/def53b4a790cfb21483016430ed828f64830dd981ebe1089971cd10cab25/pytest_cov-6.1.1-py3-none-any.whl", hash = "sha256:bddf29ed2d0ab6f4df17b4c55b0a657287db8684af9c42ea546b21b1041b3dde", size = 23841 },
]

[[package]]
name = "python-dateutil"
version = "2.9.0.post0"
source = { registry = "https://pypi.org/simple" }
dependencies = [
    { name = "six" },
]
sdist = { url = "https://files.pythonhosted.org/packages/66/c0/0c8b6ad9f17a802ee498c46e004a0eb49bc148f2fd230864601a86dcf6db/python-dateutil-2.9.0.post0.tar.gz", hash = "sha256:37dd54208da7e1cd875388217d5e00ebd4179249f90fb72437e91a35459a0ad3", size = 342432 }
wheels = [
    { url = "https://files.pythonhosted.org/packages/ec/57/56b9bcc3c9c6a792fcbaf139543cee77261f3651ca9da0c93f5c1221264b/python_dateutil-2.9.0.post0-py2.py3-none-any.whl", hash = "sha256:a8b2bc7bffae282281c8140a97d3aa9c14da0b136dfe83f850eea9a5f7470427", size = 229892 },
]

[[package]]
name = "python-dotenv"
version = "1.1.0"
source = { registry = "https://pypi.org/simple" }
sdist = { url = "https://files.pythonhosted.org/packages/88/2c/7bb1416c5620485aa793f2de31d3df393d3686aa8a8506d11e10e13c5baf/python_dotenv-1.1.0.tar.gz", hash = "sha256:41f90bc6f5f177fb41f53e87666db362025010eb28f60a01c9143bfa33a2b2d5", size = 39920 }
wheels = [
    { url = "https://files.pythonhosted.org/packages/1e/18/98a99ad95133c6a6e2005fe89faedf294a748bd5dc803008059409ac9b1e/python_dotenv-1.1.0-py3-none-any.whl", hash = "sha256:d7c01d9e2293916c18baf562d95698754b0dbbb5e74d457c45d4f6561fb9d55d", size = 20256 },
]

[[package]]
name = "pytz"
version = "2025.2"
source = { registry = "https://pypi.org/simple" }
sdist = { url = "https://files.pythonhosted.org/packages/f8/bf/abbd3cdfb8fbc7fb3d4d38d320f2441b1e7cbe29be4f23797b4a2b5d8aac/pytz-2025.2.tar.gz", hash = "sha256:360b9e3dbb49a209c21ad61809c7fb453643e048b38924c765813546746e81c3", size = 320884 }
wheels = [
    { url = "https://files.pythonhosted.org/packages/81/c4/34e93fe5f5429d7570ec1fa436f1986fb1f00c3e0f43a589fe2bbcd22c3f/pytz-2025.2-py2.py3-none-any.whl", hash = "sha256:5ddf76296dd8c44c26eb8f4b6f35488f3ccbf6fbbd7adee0b7262d43f0ec2f00", size = 509225 },
]

[[package]]
name = "pyyaml"
version = "6.0.2"
source = { registry = "https://pypi.org/simple" }
sdist = { url = "https://files.pythonhosted.org/packages/54/ed/79a089b6be93607fa5cdaedf301d7dfb23af5f25c398d5ead2525b063e17/pyyaml-6.0.2.tar.gz", hash = "sha256:d584d9ec91ad65861cc08d42e834324ef890a082e591037abe114850ff7bbc3e", size = 130631 }
wheels = [
    { url = "https://files.pythonhosted.org/packages/9b/95/a3fac87cb7158e231b5a6012e438c647e1a87f09f8e0d123acec8ab8bf71/PyYAML-6.0.2-cp310-cp310-macosx_10_9_x86_64.whl", hash = "sha256:0a9a2848a5b7feac301353437eb7d5957887edbf81d56e903999a75a3d743086", size = 184199 },
    { url = "https://files.pythonhosted.org/packages/c7/7a/68bd47624dab8fd4afbfd3c48e3b79efe09098ae941de5b58abcbadff5cb/PyYAML-6.0.2-cp310-cp310-macosx_11_0_arm64.whl", hash = "sha256:29717114e51c84ddfba879543fb232a6ed60086602313ca38cce623c1d62cfbf", size = 171758 },
    { url = "https://files.pythonhosted.org/packages/49/ee/14c54df452143b9ee9f0f29074d7ca5516a36edb0b4cc40c3f280131656f/PyYAML-6.0.2-cp310-cp310-manylinux_2_17_aarch64.manylinux2014_aarch64.whl", hash = "sha256:8824b5a04a04a047e72eea5cec3bc266db09e35de6bdfe34c9436ac5ee27d237", size = 718463 },
    { url = "https://files.pythonhosted.org/packages/4d/61/de363a97476e766574650d742205be468921a7b532aa2499fcd886b62530/PyYAML-6.0.2-cp310-cp310-manylinux_2_17_s390x.manylinux2014_s390x.whl", hash = "sha256:7c36280e6fb8385e520936c3cb3b8042851904eba0e58d277dca80a5cfed590b", size = 719280 },
    { url = "https://files.pythonhosted.org/packages/6b/4e/1523cb902fd98355e2e9ea5e5eb237cbc5f3ad5f3075fa65087aa0ecb669/PyYAML-6.0.2-cp310-cp310-manylinux_2_17_x86_64.manylinux2014_x86_64.whl", hash = "sha256:ec031d5d2feb36d1d1a24380e4db6d43695f3748343d99434e6f5f9156aaa2ed", size = 751239 },
    { url = "https://files.pythonhosted.org/packages/b7/33/5504b3a9a4464893c32f118a9cc045190a91637b119a9c881da1cf6b7a72/PyYAML-6.0.2-cp310-cp310-musllinux_1_1_aarch64.whl", hash = "sha256:936d68689298c36b53b29f23c6dbb74de12b4ac12ca6cfe0e047bedceea56180", size = 695802 },
    { url = "https://files.pythonhosted.org/packages/5c/20/8347dcabd41ef3a3cdc4f7b7a2aff3d06598c8779faa189cdbf878b626a4/PyYAML-6.0.2-cp310-cp310-musllinux_1_1_x86_64.whl", hash = "sha256:23502f431948090f597378482b4812b0caae32c22213aecf3b55325e049a6c68", size = 720527 },
    { url = "https://files.pythonhosted.org/packages/be/aa/5afe99233fb360d0ff37377145a949ae258aaab831bde4792b32650a4378/PyYAML-6.0.2-cp310-cp310-win32.whl", hash = "sha256:2e99c6826ffa974fe6e27cdb5ed0021786b03fc98e5ee3c5bfe1fd5015f42b99", size = 144052 },
    { url = "https://files.pythonhosted.org/packages/b5/84/0fa4b06f6d6c958d207620fc60005e241ecedceee58931bb20138e1e5776/PyYAML-6.0.2-cp310-cp310-win_amd64.whl", hash = "sha256:a4d3091415f010369ae4ed1fc6b79def9416358877534caf6a0fdd2146c87a3e", size = 161774 },
    { url = "https://files.pythonhosted.org/packages/f8/aa/7af4e81f7acba21a4c6be026da38fd2b872ca46226673c89a758ebdc4fd2/PyYAML-6.0.2-cp311-cp311-macosx_10_9_x86_64.whl", hash = "sha256:cc1c1159b3d456576af7a3e4d1ba7e6924cb39de8f67111c735f6fc832082774", size = 184612 },
    { url = "https://files.pythonhosted.org/packages/8b/62/b9faa998fd185f65c1371643678e4d58254add437edb764a08c5a98fb986/PyYAML-6.0.2-cp311-cp311-macosx_11_0_arm64.whl", hash = "sha256:1e2120ef853f59c7419231f3bf4e7021f1b936f6ebd222406c3b60212205d2ee", size = 172040 },
    { url = "https://files.pythonhosted.org/packages/ad/0c/c804f5f922a9a6563bab712d8dcc70251e8af811fce4524d57c2c0fd49a4/PyYAML-6.0.2-cp311-cp311-manylinux_2_17_aarch64.manylinux2014_aarch64.whl", hash = "sha256:5d225db5a45f21e78dd9358e58a98702a0302f2659a3c6cd320564b75b86f47c", size = 736829 },
    { url = "https://files.pythonhosted.org/packages/51/16/6af8d6a6b210c8e54f1406a6b9481febf9c64a3109c541567e35a49aa2e7/PyYAML-6.0.2-cp311-cp311-manylinux_2_17_s390x.manylinux2014_s390x.whl", hash = "sha256:5ac9328ec4831237bec75defaf839f7d4564be1e6b25ac710bd1a96321cc8317", size = 764167 },
    { url = "https://files.pythonhosted.org/packages/75/e4/2c27590dfc9992f73aabbeb9241ae20220bd9452df27483b6e56d3975cc5/PyYAML-6.0.2-cp311-cp311-manylinux_2_17_x86_64.manylinux2014_x86_64.whl", hash = "sha256:3ad2a3decf9aaba3d29c8f537ac4b243e36bef957511b4766cb0057d32b0be85", size = 762952 },
    { url = "https://files.pythonhosted.org/packages/9b/97/ecc1abf4a823f5ac61941a9c00fe501b02ac3ab0e373c3857f7d4b83e2b6/PyYAML-6.0.2-cp311-cp311-musllinux_1_1_aarch64.whl", hash = "sha256:ff3824dc5261f50c9b0dfb3be22b4567a6f938ccce4587b38952d85fd9e9afe4", size = 735301 },
    { url = "https://files.pythonhosted.org/packages/45/73/0f49dacd6e82c9430e46f4a027baa4ca205e8b0a9dce1397f44edc23559d/PyYAML-6.0.2-cp311-cp311-musllinux_1_1_x86_64.whl", hash = "sha256:797b4f722ffa07cc8d62053e4cff1486fa6dc094105d13fea7b1de7d8bf71c9e", size = 756638 },
    { url = "https://files.pythonhosted.org/packages/22/5f/956f0f9fc65223a58fbc14459bf34b4cc48dec52e00535c79b8db361aabd/PyYAML-6.0.2-cp311-cp311-win32.whl", hash = "sha256:11d8f3dd2b9c1207dcaf2ee0bbbfd5991f571186ec9cc78427ba5bd32afae4b5", size = 143850 },
    { url = "https://files.pythonhosted.org/packages/ed/23/8da0bbe2ab9dcdd11f4f4557ccaf95c10b9811b13ecced089d43ce59c3c8/PyYAML-6.0.2-cp311-cp311-win_amd64.whl", hash = "sha256:e10ce637b18caea04431ce14fabcf5c64a1c61ec9c56b071a4b7ca131ca52d44", size = 161980 },
    { url = "https://files.pythonhosted.org/packages/86/0c/c581167fc46d6d6d7ddcfb8c843a4de25bdd27e4466938109ca68492292c/PyYAML-6.0.2-cp312-cp312-macosx_10_9_x86_64.whl", hash = "sha256:c70c95198c015b85feafc136515252a261a84561b7b1d51e3384e0655ddf25ab", size = 183873 },
    { url = "https://files.pythonhosted.org/packages/a8/0c/38374f5bb272c051e2a69281d71cba6fdb983413e6758b84482905e29a5d/PyYAML-6.0.2-cp312-cp312-macosx_11_0_arm64.whl", hash = "sha256:ce826d6ef20b1bc864f0a68340c8b3287705cae2f8b4b1d932177dcc76721725", size = 173302 },
    { url = "https://files.pythonhosted.org/packages/c3/93/9916574aa8c00aa06bbac729972eb1071d002b8e158bd0e83a3b9a20a1f7/PyYAML-6.0.2-cp312-cp312-manylinux_2_17_aarch64.manylinux2014_aarch64.whl", hash = "sha256:1f71ea527786de97d1a0cc0eacd1defc0985dcf6b3f17bb77dcfc8c34bec4dc5", size = 739154 },
    { url = "https://files.pythonhosted.org/packages/95/0f/b8938f1cbd09739c6da569d172531567dbcc9789e0029aa070856f123984/PyYAML-6.0.2-cp312-cp312-manylinux_2_17_s390x.manylinux2014_s390x.whl", hash = "sha256:9b22676e8097e9e22e36d6b7bda33190d0d400f345f23d4065d48f4ca7ae0425", size = 766223 },
    { url = "https://files.pythonhosted.org/packages/b9/2b/614b4752f2e127db5cc206abc23a8c19678e92b23c3db30fc86ab731d3bd/PyYAML-6.0.2-cp312-cp312-manylinux_2_17_x86_64.manylinux2014_x86_64.whl", hash = "sha256:80bab7bfc629882493af4aa31a4cfa43a4c57c83813253626916b8c7ada83476", size = 767542 },
    { url = "https://files.pythonhosted.org/packages/d4/00/dd137d5bcc7efea1836d6264f049359861cf548469d18da90cd8216cf05f/PyYAML-6.0.2-cp312-cp312-musllinux_1_1_aarch64.whl", hash = "sha256:0833f8694549e586547b576dcfaba4a6b55b9e96098b36cdc7ebefe667dfed48", size = 731164 },
    { url = "https://files.pythonhosted.org/packages/c9/1f/4f998c900485e5c0ef43838363ba4a9723ac0ad73a9dc42068b12aaba4e4/PyYAML-6.0.2-cp312-cp312-musllinux_1_1_x86_64.whl", hash = "sha256:8b9c7197f7cb2738065c481a0461e50ad02f18c78cd75775628afb4d7137fb3b", size = 756611 },
    { url = "https://files.pythonhosted.org/packages/df/d1/f5a275fdb252768b7a11ec63585bc38d0e87c9e05668a139fea92b80634c/PyYAML-6.0.2-cp312-cp312-win32.whl", hash = "sha256:ef6107725bd54b262d6dedcc2af448a266975032bc85ef0172c5f059da6325b4", size = 140591 },
    { url = "https://files.pythonhosted.org/packages/0c/e8/4f648c598b17c3d06e8753d7d13d57542b30d56e6c2dedf9c331ae56312e/PyYAML-6.0.2-cp312-cp312-win_amd64.whl", hash = "sha256:7e7401d0de89a9a855c839bc697c079a4af81cf878373abd7dc625847d25cbd8", size = 156338 },
    { url = "https://files.pythonhosted.org/packages/ef/e3/3af305b830494fa85d95f6d95ef7fa73f2ee1cc8ef5b495c7c3269fb835f/PyYAML-6.0.2-cp313-cp313-macosx_10_13_x86_64.whl", hash = "sha256:efdca5630322a10774e8e98e1af481aad470dd62c3170801852d752aa7a783ba", size = 181309 },
    { url = "https://files.pythonhosted.org/packages/45/9f/3b1c20a0b7a3200524eb0076cc027a970d320bd3a6592873c85c92a08731/PyYAML-6.0.2-cp313-cp313-macosx_11_0_arm64.whl", hash = "sha256:50187695423ffe49e2deacb8cd10510bc361faac997de9efef88badc3bb9e2d1", size = 171679 },
    { url = "https://files.pythonhosted.org/packages/7c/9a/337322f27005c33bcb656c655fa78325b730324c78620e8328ae28b64d0c/PyYAML-6.0.2-cp313-cp313-manylinux_2_17_aarch64.manylinux2014_aarch64.whl", hash = "sha256:0ffe8360bab4910ef1b9e87fb812d8bc0a308b0d0eef8c8f44e0254ab3b07133", size = 733428 },
    { url = "https://files.pythonhosted.org/packages/a3/69/864fbe19e6c18ea3cc196cbe5d392175b4cf3d5d0ac1403ec3f2d237ebb5/PyYAML-6.0.2-cp313-cp313-manylinux_2_17_s390x.manylinux2014_s390x.whl", hash = "sha256:17e311b6c678207928d649faa7cb0d7b4c26a0ba73d41e99c4fff6b6c3276484", size = 763361 },
    { url = "https://files.pythonhosted.org/packages/04/24/b7721e4845c2f162d26f50521b825fb061bc0a5afcf9a386840f23ea19fa/PyYAML-6.0.2-cp313-cp313-manylinux_2_17_x86_64.manylinux2014_x86_64.whl", hash = "sha256:70b189594dbe54f75ab3a1acec5f1e3faa7e8cf2f1e08d9b561cb41b845f69d5", size = 759523 },
    { url = "https://files.pythonhosted.org/packages/2b/b2/e3234f59ba06559c6ff63c4e10baea10e5e7df868092bf9ab40e5b9c56b6/PyYAML-6.0.2-cp313-cp313-musllinux_1_1_aarch64.whl", hash = "sha256:41e4e3953a79407c794916fa277a82531dd93aad34e29c2a514c2c0c5fe971cc", size = 726660 },
    { url = "https://files.pythonhosted.org/packages/fe/0f/25911a9f080464c59fab9027482f822b86bf0608957a5fcc6eaac85aa515/PyYAML-6.0.2-cp313-cp313-musllinux_1_1_x86_64.whl", hash = "sha256:68ccc6023a3400877818152ad9a1033e3db8625d899c72eacb5a668902e4d652", size = 751597 },
    { url = "https://files.pythonhosted.org/packages/14/0d/e2c3b43bbce3cf6bd97c840b46088a3031085179e596d4929729d8d68270/PyYAML-6.0.2-cp313-cp313-win32.whl", hash = "sha256:bc2fa7c6b47d6bc618dd7fb02ef6fdedb1090ec036abab80d4681424b84c1183", size = 140527 },
    { url = "https://files.pythonhosted.org/packages/fa/de/02b54f42487e3d3c6efb3f89428677074ca7bf43aae402517bc7cca949f3/PyYAML-6.0.2-cp313-cp313-win_amd64.whl", hash = "sha256:8388ee1976c416731879ac16da0aff3f63b286ffdd57cdeb95f3f2e085687563", size = 156446 },
]

[[package]]
name = "rich"
version = "14.0.0"
source = { registry = "https://pypi.org/simple" }
dependencies = [
    { name = "markdown-it-py" },
    { name = "pygments" },
    { name = "typing-extensions", marker = "python_full_version < '3.11'" },
]
sdist = { url = "https://files.pythonhosted.org/packages/a1/53/830aa4c3066a8ab0ae9a9955976fb770fe9c6102117c8ec4ab3ea62d89e8/rich-14.0.0.tar.gz", hash = "sha256:82f1bc23a6a21ebca4ae0c45af9bdbc492ed20231dcb63f297d6d1021a9d5725", size = 224078 }
wheels = [
    { url = "https://files.pythonhosted.org/packages/0d/9b/63f4c7ebc259242c89b3acafdb37b41d1185c07ff0011164674e9076b491/rich-14.0.0-py3-none-any.whl", hash = "sha256:1c9491e1951aac09caffd42f448ee3d04e58923ffe14993f6e83068dc395d7e0", size = 243229 },
]

[[package]]
name = "ruff"
version = "0.11.8"
source = { registry = "https://pypi.org/simple" }
sdist = { url = "https://files.pythonhosted.org/packages/52/f6/adcf73711f31c9f5393862b4281c875a462d9f639f4ccdf69dc368311c20/ruff-0.11.8.tar.gz", hash = "sha256:6d742d10626f9004b781f4558154bb226620a7242080e11caeffab1a40e99df8", size = 4086399 }
wheels = [
    { url = "https://files.pythonhosted.org/packages/9f/60/c6aa9062fa518a9f86cb0b85248245cddcd892a125ca00441df77d79ef88/ruff-0.11.8-py3-none-linux_armv6l.whl", hash = "sha256:896a37516c594805e34020c4a7546c8f8a234b679a7716a3f08197f38913e1a3", size = 10272473 },
    { url = "https://files.pythonhosted.org/packages/a0/e4/0325e50d106dc87c00695f7bcd5044c6d252ed5120ebf423773e00270f50/ruff-0.11.8-py3-none-macosx_10_12_x86_64.whl", hash = "sha256:ab86d22d3d721a40dd3ecbb5e86ab03b2e053bc93c700dc68d1c3346b36ce835", size = 11040862 },
    { url = "https://files.pythonhosted.org/packages/e6/27/b87ea1a7be37fef0adbc7fd987abbf90b6607d96aa3fc67e2c5b858e1e53/ruff-0.11.8-py3-none-macosx_11_0_arm64.whl", hash = "sha256:258f3585057508d317610e8a412788cf726efeefa2fec4dba4001d9e6f90d46c", size = 10385273 },
    { url = "https://files.pythonhosted.org/packages/d3/f7/3346161570d789045ed47a86110183f6ac3af0e94e7fd682772d89f7f1a1/ruff-0.11.8-py3-none-manylinux_2_17_aarch64.manylinux2014_aarch64.whl", hash = "sha256:727d01702f7c30baed3fc3a34901a640001a2828c793525043c29f7614994a8c", size = 10578330 },
    { url = "https://files.pythonhosted.org/packages/c6/c3/327fb950b4763c7b3784f91d3038ef10c13b2d42322d4ade5ce13a2f9edb/ruff-0.11.8-py3-none-manylinux_2_17_armv7l.manylinux2014_armv7l.whl", hash = "sha256:3dca977cc4fc8f66e89900fa415ffe4dbc2e969da9d7a54bfca81a128c5ac219", size = 10122223 },
    { url = "https://files.pythonhosted.org/packages/de/c7/ba686bce9adfeb6c61cb1bbadc17d58110fe1d602f199d79d4c880170f19/ruff-0.11.8-py3-none-manylinux_2_17_i686.manylinux2014_i686.whl", hash = "sha256:c657fa987d60b104d2be8b052d66da0a2a88f9bd1d66b2254333e84ea2720c7f", size = 11697353 },
    { url = "https://files.pythonhosted.org/packages/53/8e/a4fb4a1ddde3c59e73996bb3ac51844ff93384d533629434b1def7a336b0/ruff-0.11.8-py3-none-manylinux_2_17_ppc64.manylinux2014_ppc64.whl", hash = "sha256:f2e74b021d0de5eceb8bd32919f6ff8a9b40ee62ed97becd44993ae5b9949474", size = 12375936 },
    { url = "https://files.pythonhosted.org/packages/ad/a1/9529cb1e2936e2479a51aeb011307e7229225df9ac64ae064d91ead54571/ruff-0.11.8-py3-none-manylinux_2_17_ppc64le.manylinux2014_ppc64le.whl", hash = "sha256:f9b5ef39820abc0f2c62111f7045009e46b275f5b99d5e59dda113c39b7f4f38", size = 11850083 },
    { url = "https://files.pythonhosted.org/packages/3e/94/8f7eac4c612673ae15a4ad2bc0ee62e03c68a2d4f458daae3de0e47c67ba/ruff-0.11.8-py3-none-manylinux_2_17_s390x.manylinux2014_s390x.whl", hash = "sha256:c1dba3135ca503727aa4648152c0fa67c3b1385d3dc81c75cd8a229c4b2a1458", size = 14005834 },
    { url = "https://files.pythonhosted.org/packages/1e/7c/6f63b46b2be870cbf3f54c9c4154d13fac4b8827f22fa05ac835c10835b2/ruff-0.11.8-py3-none-manylinux_2_17_x86_64.manylinux2014_x86_64.whl", hash = "sha256:7f024d32e62faad0f76b2d6afd141b8c171515e4fb91ce9fd6464335c81244e5", size = 11503713 },
    { url = "https://files.pythonhosted.org/packages/3a/91/57de411b544b5fe072779678986a021d87c3ee5b89551f2ca41200c5d643/ruff-0.11.8-py3-none-musllinux_1_2_aarch64.whl", hash = "sha256:d365618d3ad747432e1ae50d61775b78c055fee5936d77fb4d92c6f559741948", size = 10457182 },
    { url = "https://files.pythonhosted.org/packages/01/49/cfe73e0ce5ecdd3e6f1137bf1f1be03dcc819d1bfe5cff33deb40c5926db/ruff-0.11.8-py3-none-musllinux_1_2_armv7l.whl", hash = "sha256:4d9aaa91035bdf612c8ee7266153bcf16005c7c7e2f5878406911c92a31633cb", size = 10101027 },
    { url = "https://files.pythonhosted.org/packages/56/21/a5cfe47c62b3531675795f38a0ef1c52ff8de62eaddf370d46634391a3fb/ruff-0.11.8-py3-none-musllinux_1_2_i686.whl", hash = "sha256:0eba551324733efc76116d9f3a0d52946bc2751f0cd30661564117d6fd60897c", size = 11111298 },
    { url = "https://files.pythonhosted.org/packages/36/98/f76225f87e88f7cb669ae92c062b11c0a1e91f32705f829bd426f8e48b7b/ruff-0.11.8-py3-none-musllinux_1_2_x86_64.whl", hash = "sha256:161eb4cff5cfefdb6c9b8b3671d09f7def2f960cee33481dd898caf2bcd02304", size = 11566884 },
    { url = "https://files.pythonhosted.org/packages/de/7e/fff70b02e57852fda17bd43f99dda37b9bcf3e1af3d97c5834ff48d04715/ruff-0.11.8-py3-none-win32.whl", hash = "sha256:5b18caa297a786465cc511d7f8be19226acf9c0a1127e06e736cd4e1878c3ea2", size = 10451102 },
    { url = "https://files.pythonhosted.org/packages/7b/a9/eaa571eb70648c9bde3120a1d5892597de57766e376b831b06e7c1e43945/ruff-0.11.8-py3-none-win_amd64.whl", hash = "sha256:6e70d11043bef637c5617297bdedec9632af15d53ac1e1ba29c448da9341b0c4", size = 11597410 },
    { url = "https://files.pythonhosted.org/packages/cd/be/f6b790d6ae98f1f32c645f8540d5c96248b72343b0a56fab3a07f2941897/ruff-0.11.8-py3-none-win_arm64.whl", hash = "sha256:304432e4c4a792e3da85b7699feb3426a0908ab98bf29df22a31b0cdd098fac2", size = 10713129 },
]

[[package]]
name = "shellingham"
version = "1.5.4"
source = { registry = "https://pypi.org/simple" }
sdist = { url = "https://files.pythonhosted.org/packages/58/15/8b3609fd3830ef7b27b655beb4b4e9c62313a4e8da8c676e142cc210d58e/shellingham-1.5.4.tar.gz", hash = "sha256:8dbca0739d487e5bd35ab3ca4b36e11c4078f3a234bfce294b0a0291363404de", size = 10310 }
wheels = [
    { url = "https://files.pythonhosted.org/packages/e0/f9/0595336914c5619e5f28a1fb793285925a8cd4b432c9da0a987836c7f822/shellingham-1.5.4-py2.py3-none-any.whl", hash = "sha256:7ecfff8f2fd72616f7481040475a65b2bf8af90a56c89140852d1120324e8686", size = 9755 },
]

[[package]]
name = "six"
version = "1.17.0"
source = { registry = "https://pypi.org/simple" }
sdist = { url = "https://files.pythonhosted.org/packages/94/e7/b2c673351809dca68a0e064b6af791aa332cf192da575fd474ed7d6f16a2/six-1.17.0.tar.gz", hash = "sha256:ff70335d468e7eb6ec65b95b99d3a2836546063f63acc5171de367e834932a81", size = 34031 }
wheels = [
    { url = "https://files.pythonhosted.org/packages/b7/ce/149a00dd41f10bc29e5921b496af8b574d8413afcd5e30dfa0ed46c2cc5e/six-1.17.0-py2.py3-none-any.whl", hash = "sha256:4721f391ed90541fddacab5acf947aa0d3dc7d27b2e1e8eda2be8970586c3274", size = 11050 },
]

[[package]]
name = "sniffio"
version = "1.3.1"
source = { registry = "https://pypi.org/simple" }
sdist = { url = "https://files.pythonhosted.org/packages/a2/87/a6771e1546d97e7e041b6ae58d80074f81b7d5121207425c964ddf5cfdbd/sniffio-1.3.1.tar.gz", hash = "sha256:f4324edc670a0f49750a81b895f35c3adb843cca46f0530f79fc1babb23789dc", size = 20372 }
wheels = [
    { url = "https://files.pythonhosted.org/packages/e9/44/75a9c9421471a6c4805dbf2356f7c181a29c1879239abab1ea2cc8f38b40/sniffio-1.3.1-py3-none-any.whl", hash = "sha256:2f6da418d1f1e0fddd844478f41680e794e6051915791a034ff65e5f100525a2", size = 10235 },
]

[[package]]
name = "sse-starlette"
version = "2.3.3"
source = { registry = "https://pypi.org/simple" }
dependencies = [
    { name = "anyio" },
    { name = "starlette" },
]
sdist = { url = "https://files.pythonhosted.org/packages/86/35/7d8d94eb0474352d55f60f80ebc30f7e59441a29e18886a6425f0bccd0d3/sse_starlette-2.3.3.tar.gz", hash = "sha256:fdd47c254aad42907cfd5c5b83e2282be15be6c51197bf1a9b70b8e990522072", size = 17499 }
wheels = [
    { url = "https://files.pythonhosted.org/packages/5d/20/52fdb5ebb158294b0adb5662235dd396fc7e47aa31c293978d8d8942095a/sse_starlette-2.3.3-py3-none-any.whl", hash = "sha256:8b0a0ced04a329ff7341b01007580dd8cf71331cc21c0ccea677d500618da1e0", size = 10235 },
]

[[package]]
name = "starlette"
version = "0.46.2"
source = { registry = "https://pypi.org/simple" }
dependencies = [
    { name = "anyio" },
]
sdist = { url = "https://files.pythonhosted.org/packages/ce/20/08dfcd9c983f6a6f4a1000d934b9e6d626cff8d2eeb77a89a68eef20a2b7/starlette-0.46.2.tar.gz", hash = "sha256:7f7361f34eed179294600af672f565727419830b54b7b084efe44bb82d2fccd5", size = 2580846 }
wheels = [
    { url = "https://files.pythonhosted.org/packages/8b/0c/9d30a4ebeb6db2b25a841afbb80f6ef9a854fc3b41be131d249a977b4959/starlette-0.46.2-py3-none-any.whl", hash = "sha256:595633ce89f8ffa71a015caed34a5b2dc1c0cdb3f0f1fbd1e69339cf2abeec35", size = 72037 },
]

[[package]]
name = "tomli"
version = "2.2.1"
source = { registry = "https://pypi.org/simple" }
sdist = { url = "https://files.pythonhosted.org/packages/18/87/302344fed471e44a87289cf4967697d07e532f2421fdaf868a303cbae4ff/tomli-2.2.1.tar.gz", hash = "sha256:cd45e1dc79c835ce60f7404ec8119f2eb06d38b1deba146f07ced3bbc44505ff", size = 17175 }
wheels = [
    { url = "https://files.pythonhosted.org/packages/43/ca/75707e6efa2b37c77dadb324ae7d9571cb424e61ea73fad7c56c2d14527f/tomli-2.2.1-cp311-cp311-macosx_10_9_x86_64.whl", hash = "sha256:678e4fa69e4575eb77d103de3df8a895e1591b48e740211bd1067378c69e8249", size = 131077 },
    { url = "https://files.pythonhosted.org/packages/c7/16/51ae563a8615d472fdbffc43a3f3d46588c264ac4f024f63f01283becfbb/tomli-2.2.1-cp311-cp311-macosx_11_0_arm64.whl", hash = "sha256:023aa114dd824ade0100497eb2318602af309e5a55595f76b626d6d9f3b7b0a6", size = 123429 },
    { url = "https://files.pythonhosted.org/packages/f1/dd/4f6cd1e7b160041db83c694abc78e100473c15d54620083dbd5aae7b990e/tomli-2.2.1-cp311-cp311-manylinux_2_17_aarch64.manylinux2014_aarch64.whl", hash = "sha256:ece47d672db52ac607a3d9599a9d48dcb2f2f735c6c2d1f34130085bb12b112a", size = 226067 },
    { url = "https://files.pythonhosted.org/packages/a9/6b/c54ede5dc70d648cc6361eaf429304b02f2871a345bbdd51e993d6cdf550/tomli-2.2.1-cp311-cp311-manylinux_2_17_x86_64.manylinux2014_x86_64.whl", hash = "sha256:6972ca9c9cc9f0acaa56a8ca1ff51e7af152a9f87fb64623e31d5c83700080ee", size = 236030 },
    { url = "https://files.pythonhosted.org/packages/1f/47/999514fa49cfaf7a92c805a86c3c43f4215621855d151b61c602abb38091/tomli-2.2.1-cp311-cp311-manylinux_2_5_i686.manylinux1_i686.manylinux_2_17_i686.manylinux2014_i686.whl", hash = "sha256:c954d2250168d28797dd4e3ac5cf812a406cd5a92674ee4c8f123c889786aa8e", size = 240898 },
    { url = "https://files.pythonhosted.org/packages/73/41/0a01279a7ae09ee1573b423318e7934674ce06eb33f50936655071d81a24/tomli-2.2.1-cp311-cp311-musllinux_1_2_aarch64.whl", hash = "sha256:8dd28b3e155b80f4d54beb40a441d366adcfe740969820caf156c019fb5c7ec4", size = 229894 },
    { url = "https://files.pythonhosted.org/packages/55/18/5d8bc5b0a0362311ce4d18830a5d28943667599a60d20118074ea1b01bb7/tomli-2.2.1-cp311-cp311-musllinux_1_2_i686.whl", hash = "sha256:e59e304978767a54663af13c07b3d1af22ddee3bb2fb0618ca1593e4f593a106", size = 245319 },
    { url = "https://files.pythonhosted.org/packages/92/a3/7ade0576d17f3cdf5ff44d61390d4b3febb8a9fc2b480c75c47ea048c646/tomli-2.2.1-cp311-cp311-musllinux_1_2_x86_64.whl", hash = "sha256:33580bccab0338d00994d7f16f4c4ec25b776af3ffaac1ed74e0b3fc95e885a8", size = 238273 },
    { url = "https://files.pythonhosted.org/packages/72/6f/fa64ef058ac1446a1e51110c375339b3ec6be245af9d14c87c4a6412dd32/tomli-2.2.1-cp311-cp311-win32.whl", hash = "sha256:465af0e0875402f1d226519c9904f37254b3045fc5084697cefb9bdde1ff99ff", size = 98310 },
    { url = "https://files.pythonhosted.org/packages/6a/1c/4a2dcde4a51b81be3530565e92eda625d94dafb46dbeb15069df4caffc34/tomli-2.2.1-cp311-cp311-win_amd64.whl", hash = "sha256:2d0f2fdd22b02c6d81637a3c95f8cd77f995846af7414c5c4b8d0545afa1bc4b", size = 108309 },
    { url = "https://files.pythonhosted.org/packages/52/e1/f8af4c2fcde17500422858155aeb0d7e93477a0d59a98e56cbfe75070fd0/tomli-2.2.1-cp312-cp312-macosx_10_13_x86_64.whl", hash = "sha256:4a8f6e44de52d5e6c657c9fe83b562f5f4256d8ebbfe4ff922c495620a7f6cea", size = 132762 },
    { url = "https://files.pythonhosted.org/packages/03/b8/152c68bb84fc00396b83e7bbddd5ec0bd3dd409db4195e2a9b3e398ad2e3/tomli-2.2.1-cp312-cp312-macosx_11_0_arm64.whl", hash = "sha256:8d57ca8095a641b8237d5b079147646153d22552f1c637fd3ba7f4b0b29167a8", size = 123453 },
    { url = "https://files.pythonhosted.org/packages/c8/d6/fc9267af9166f79ac528ff7e8c55c8181ded34eb4b0e93daa767b8841573/tomli-2.2.1-cp312-cp312-manylinux_2_17_aarch64.manylinux2014_aarch64.whl", hash = "sha256:4e340144ad7ae1533cb897d406382b4b6fede8890a03738ff1683af800d54192", size = 233486 },
    { url = "https://files.pythonhosted.org/packages/5c/51/51c3f2884d7bab89af25f678447ea7d297b53b5a3b5730a7cb2ef6069f07/tomli-2.2.1-cp312-cp312-manylinux_2_17_x86_64.manylinux2014_x86_64.whl", hash = "sha256:db2b95f9de79181805df90bedc5a5ab4c165e6ec3fe99f970d0e302f384ad222", size = 242349 },
    { url = "https://files.pythonhosted.org/packages/ab/df/bfa89627d13a5cc22402e441e8a931ef2108403db390ff3345c05253935e/tomli-2.2.1-cp312-cp312-manylinux_2_5_i686.manylinux1_i686.manylinux_2_17_i686.manylinux2014_i686.whl", hash = "sha256:40741994320b232529c802f8bc86da4e1aa9f413db394617b9a256ae0f9a7f77", size = 252159 },
    { url = "https://files.pythonhosted.org/packages/9e/6e/fa2b916dced65763a5168c6ccb91066f7639bdc88b48adda990db10c8c0b/tomli-2.2.1-cp312-cp312-musllinux_1_2_aarch64.whl", hash = "sha256:400e720fe168c0f8521520190686ef8ef033fb19fc493da09779e592861b78c6", size = 237243 },
    { url = "https://files.pythonhosted.org/packages/b4/04/885d3b1f650e1153cbb93a6a9782c58a972b94ea4483ae4ac5cedd5e4a09/tomli-2.2.1-cp312-cp312-musllinux_1_2_i686.whl", hash = "sha256:02abe224de6ae62c19f090f68da4e27b10af2b93213d36cf44e6e1c5abd19fdd", size = 259645 },
    { url = "https://files.pythonhosted.org/packages/9c/de/6b432d66e986e501586da298e28ebeefd3edc2c780f3ad73d22566034239/tomli-2.2.1-cp312-cp312-musllinux_1_2_x86_64.whl", hash = "sha256:b82ebccc8c8a36f2094e969560a1b836758481f3dc360ce9a3277c65f374285e", size = 244584 },
    { url = "https://files.pythonhosted.org/packages/1c/9a/47c0449b98e6e7d1be6cbac02f93dd79003234ddc4aaab6ba07a9a7482e2/tomli-2.2.1-cp312-cp312-win32.whl", hash = "sha256:889f80ef92701b9dbb224e49ec87c645ce5df3fa2cc548664eb8a25e03127a98", size = 98875 },
    { url = "https://files.pythonhosted.org/packages/ef/60/9b9638f081c6f1261e2688bd487625cd1e660d0a85bd469e91d8db969734/tomli-2.2.1-cp312-cp312-win_amd64.whl", hash = "sha256:7fc04e92e1d624a4a63c76474610238576942d6b8950a2d7f908a340494e67e4", size = 109418 },
    { url = "https://files.pythonhosted.org/packages/04/90/2ee5f2e0362cb8a0b6499dc44f4d7d48f8fff06d28ba46e6f1eaa61a1388/tomli-2.2.1-cp313-cp313-macosx_10_13_x86_64.whl", hash = "sha256:f4039b9cbc3048b2416cc57ab3bda989a6fcf9b36cf8937f01a6e731b64f80d7", size = 132708 },
    { url = "https://files.pythonhosted.org/packages/c0/ec/46b4108816de6b385141f082ba99e315501ccd0a2ea23db4a100dd3990ea/tomli-2.2.1-cp313-cp313-macosx_11_0_arm64.whl", hash = "sha256:286f0ca2ffeeb5b9bd4fcc8d6c330534323ec51b2f52da063b11c502da16f30c", size = 123582 },
    { url = "https://files.pythonhosted.org/packages/a0/bd/b470466d0137b37b68d24556c38a0cc819e8febe392d5b199dcd7f578365/tomli-2.2.1-cp313-cp313-manylinux_2_17_aarch64.manylinux2014_aarch64.whl", hash = "sha256:a92ef1a44547e894e2a17d24e7557a5e85a9e1d0048b0b5e7541f76c5032cb13", size = 232543 },
    { url = "https://files.pythonhosted.org/packages/d9/e5/82e80ff3b751373f7cead2815bcbe2d51c895b3c990686741a8e56ec42ab/tomli-2.2.1-cp313-cp313-manylinux_2_17_x86_64.manylinux2014_x86_64.whl", hash = "sha256:9316dc65bed1684c9a98ee68759ceaed29d229e985297003e494aa825ebb0281", size = 241691 },
    { url = "https://files.pythonhosted.org/packages/05/7e/2a110bc2713557d6a1bfb06af23dd01e7dde52b6ee7dadc589868f9abfac/tomli-2.2.1-cp313-cp313-manylinux_2_5_i686.manylinux1_i686.manylinux_2_17_i686.manylinux2014_i686.whl", hash = "sha256:e85e99945e688e32d5a35c1ff38ed0b3f41f43fad8df0bdf79f72b2ba7bc5272", size = 251170 },
    { url = "https://files.pythonhosted.org/packages/64/7b/22d713946efe00e0adbcdfd6d1aa119ae03fd0b60ebed51ebb3fa9f5a2e5/tomli-2.2.1-cp313-cp313-musllinux_1_2_aarch64.whl", hash = "sha256:ac065718db92ca818f8d6141b5f66369833d4a80a9d74435a268c52bdfa73140", size = 236530 },
    { url = "https://files.pythonhosted.org/packages/38/31/3a76f67da4b0cf37b742ca76beaf819dca0ebef26d78fc794a576e08accf/tomli-2.2.1-cp313-cp313-musllinux_1_2_i686.whl", hash = "sha256:d920f33822747519673ee656a4b6ac33e382eca9d331c87770faa3eef562aeb2", size = 258666 },
    { url = "https://files.pythonhosted.org/packages/07/10/5af1293da642aded87e8a988753945d0cf7e00a9452d3911dd3bb354c9e2/tomli-2.2.1-cp313-cp313-musllinux_1_2_x86_64.whl", hash = "sha256:a198f10c4d1b1375d7687bc25294306e551bf1abfa4eace6650070a5c1ae2744", size = 243954 },
    { url = "https://files.pythonhosted.org/packages/5b/b9/1ed31d167be802da0fc95020d04cd27b7d7065cc6fbefdd2f9186f60d7bd/tomli-2.2.1-cp313-cp313-win32.whl", hash = "sha256:d3f5614314d758649ab2ab3a62d4f2004c825922f9e370b29416484086b264ec", size = 98724 },
    { url = "https://files.pythonhosted.org/packages/c7/32/b0963458706accd9afcfeb867c0f9175a741bf7b19cd424230714d722198/tomli-2.2.1-cp313-cp313-win_amd64.whl", hash = "sha256:a38aa0308e754b0e3c67e344754dff64999ff9b513e691d0e786265c93583c69", size = 109383 },
    { url = "https://files.pythonhosted.org/packages/6e/c2/61d3e0f47e2b74ef40a68b9e6ad5984f6241a942f7cd3bbfbdbd03861ea9/tomli-2.2.1-py3-none-any.whl", hash = "sha256:cb55c73c5f4408779d0cf3eef9f762b9c9f147a77de7b258bef0a5628adc85cc", size = 14257 },
]

[[package]]
name = "typer"
version = "0.15.3"
source = { registry = "https://pypi.org/simple" }
dependencies = [
    { name = "click" },
    { name = "rich" },
    { name = "shellingham" },
    { name = "typing-extensions" },
]
sdist = { url = "https://files.pythonhosted.org/packages/98/1a/5f36851f439884bcfe8539f6a20ff7516e7b60f319bbaf69a90dc35cc2eb/typer-0.15.3.tar.gz", hash = "sha256:818873625d0569653438316567861899f7e9972f2e6e0c16dab608345ced713c", size = 101641 }
wheels = [
    { url = "https://files.pythonhosted.org/packages/48/20/9d953de6f4367163d23ec823200eb3ecb0050a2609691e512c8b95827a9b/typer-0.15.3-py3-none-any.whl", hash = "sha256:c86a65ad77ca531f03de08d1b9cb67cd09ad02ddddf4b34745b5008f43b239bd", size = 45253 },
]

[[package]]
name = "typing-extensions"
version = "4.13.2"
source = { registry = "https://pypi.org/simple" }
sdist = { url = "https://files.pythonhosted.org/packages/f6/37/23083fcd6e35492953e8d2aaaa68b860eb422b34627b13f2ce3eb6106061/typing_extensions-4.13.2.tar.gz", hash = "sha256:e6c81219bd689f51865d9e372991c540bda33a0379d5573cddb9a3a23f7caaef", size = 106967 }
wheels = [
    { url = "https://files.pythonhosted.org/packages/8b/54/b1ae86c0973cc6f0210b53d508ca3641fb6d0c56823f288d108bc7ab3cc8/typing_extensions-4.13.2-py3-none-any.whl", hash = "sha256:a439e7c04b49fec3e5d3e2beaa21755cadbbdc391694e28ccdd36ca4a1408f8c", size = 45806 },
]

[[package]]
name = "typing-inspection"
version = "0.4.0"
source = { registry = "https://pypi.org/simple" }
dependencies = [
    { name = "typing-extensions" },
]
sdist = { url = "https://files.pythonhosted.org/packages/82/5c/e6082df02e215b846b4b8c0b887a64d7d08ffaba30605502639d44c06b82/typing_inspection-0.4.0.tar.gz", hash = "sha256:9765c87de36671694a67904bf2c96e395be9c6439bb6c87b5142569dcdd65122", size = 76222 }
wheels = [
    { url = "https://files.pythonhosted.org/packages/31/08/aa4fdfb71f7de5176385bd9e90852eaf6b5d622735020ad600f2bab54385/typing_inspection-0.4.0-py3-none-any.whl", hash = "sha256:50e72559fcd2a6367a19f7a7e610e6afcb9fac940c650290eed893d61386832f", size = 14125 },
]

[[package]]
name = "tzdata"
version = "2025.2"
source = { registry = "https://pypi.org/simple" }
sdist = { url = "https://files.pythonhosted.org/packages/95/32/1a225d6164441be760d75c2c42e2780dc0873fe382da3e98a2e1e48361e5/tzdata-2025.2.tar.gz", hash = "sha256:b60a638fcc0daffadf82fe0f57e53d06bdec2f36c4df66280ae79bce6bd6f2b9", size = 196380 }
wheels = [
    { url = "https://files.pythonhosted.org/packages/5c/23/c7abc0ca0a1526a0774eca151daeb8de62ec457e77262b66b359c3c7679e/tzdata-2025.2-py2.py3-none-any.whl", hash = "sha256:1a403fada01ff9221ca8044d701868fa132215d84beb92242d9acd2147f667a8", size = 347839 },
]

[[package]]
name = "uvicorn"
version = "0.34.2"
source = { registry = "https://pypi.org/simple" }
dependencies = [
    { name = "click" },
    { name = "h11" },
    { name = "typing-extensions", marker = "python_full_version < '3.11'" },
]
sdist = { url = "https://files.pythonhosted.org/packages/a6/ae/9bbb19b9e1c450cf9ecaef06463e40234d98d95bf572fab11b4f19ae5ded/uvicorn-0.34.2.tar.gz", hash = "sha256:0e929828f6186353a80b58ea719861d2629d766293b6d19baf086ba31d4f3328", size = 76815 }
wheels = [
    { url = "https://files.pythonhosted.org/packages/b1/4b/4cef6ce21a2aaca9d852a6e84ef4f135d99fcd74fa75105e2fc0c8308acd/uvicorn-0.34.2-py3-none-any.whl", hash = "sha256:deb49af569084536d269fe0a6d67e3754f104cf03aba7c11c40f01aadf33c403", size = 62483 },
]

[[package]]
name = "virtualenv"
<<<<<<< HEAD
version = "20.31.0"
=======
version = "20.30.0"
>>>>>>> 6c89a2bb
source = { registry = "https://pypi.org/simple" }
dependencies = [
    { name = "distlib" },
    { name = "filelock" },
    { name = "platformdirs" },
]
<<<<<<< HEAD
sdist = { url = "https://files.pythonhosted.org/packages/d7/00/ec8056eb4a9ecc0fdbd3c13bc6a0ac9cc721a58267154c53daeac87dbafb/virtualenv-20.31.0.tar.gz", hash = "sha256:82195319e2e9394cf17ee1646780e90d8370be35065af4f98e060c9e88d2e5ba", size = 6129348 }
wheels = [
    { url = "https://files.pythonhosted.org/packages/e1/d0/1dd2f8fd94406c5a6e93ac62a63f7682cf39f1a43968e20bab9e87a2dd28/virtualenv-20.31.0-py3-none-any.whl", hash = "sha256:931d8d4c1a35e4737aa9a06bc495221c7600196e9da52dae78c318904e2d2284", size = 6111338 },
=======
sdist = { url = "https://files.pythonhosted.org/packages/38/e0/633e369b91bbc664df47dcb5454b6c7cf441e8f5b9d0c250ce9f0546401e/virtualenv-20.30.0.tar.gz", hash = "sha256:800863162bcaa5450a6e4d721049730e7f2dae07720e0902b0e4040bd6f9ada8", size = 4346945 }
wheels = [
    { url = "https://files.pythonhosted.org/packages/4c/ed/3cfeb48175f0671ec430ede81f628f9fb2b1084c9064ca67ebe8c0ed6a05/virtualenv-20.30.0-py3-none-any.whl", hash = "sha256:e34302959180fca3af42d1800df014b35019490b119eba981af27f2fa486e5d6", size = 4329461 },
>>>>>>> 6c89a2bb
]

[[package]]
name = "wrapt"
version = "1.17.2"
source = { registry = "https://pypi.org/simple" }
sdist = { url = "https://files.pythonhosted.org/packages/c3/fc/e91cc220803d7bc4db93fb02facd8461c37364151b8494762cc88b0fbcef/wrapt-1.17.2.tar.gz", hash = "sha256:41388e9d4d1522446fe79d3213196bd9e3b301a336965b9e27ca2788ebd122f3", size = 55531 }
wheels = [
    { url = "https://files.pythonhosted.org/packages/5a/d1/1daec934997e8b160040c78d7b31789f19b122110a75eca3d4e8da0049e1/wrapt-1.17.2-cp310-cp310-macosx_10_9_universal2.whl", hash = "sha256:3d57c572081fed831ad2d26fd430d565b76aa277ed1d30ff4d40670b1c0dd984", size = 53307 },
    { url = "https://files.pythonhosted.org/packages/1b/7b/13369d42651b809389c1a7153baa01d9700430576c81a2f5c5e460df0ed9/wrapt-1.17.2-cp310-cp310-macosx_10_9_x86_64.whl", hash = "sha256:b5e251054542ae57ac7f3fba5d10bfff615b6c2fb09abeb37d2f1463f841ae22", size = 38486 },
    { url = "https://files.pythonhosted.org/packages/62/bf/e0105016f907c30b4bd9e377867c48c34dc9c6c0c104556c9c9126bd89ed/wrapt-1.17.2-cp310-cp310-macosx_11_0_arm64.whl", hash = "sha256:80dd7db6a7cb57ffbc279c4394246414ec99537ae81ffd702443335a61dbf3a7", size = 38777 },
    { url = "https://files.pythonhosted.org/packages/27/70/0f6e0679845cbf8b165e027d43402a55494779295c4b08414097b258ac87/wrapt-1.17.2-cp310-cp310-manylinux_2_17_aarch64.manylinux2014_aarch64.whl", hash = "sha256:0a6e821770cf99cc586d33833b2ff32faebdbe886bd6322395606cf55153246c", size = 83314 },
    { url = "https://files.pythonhosted.org/packages/0f/77/0576d841bf84af8579124a93d216f55d6f74374e4445264cb378a6ed33eb/wrapt-1.17.2-cp310-cp310-manylinux_2_5_i686.manylinux1_i686.manylinux_2_17_i686.manylinux2014_i686.whl", hash = "sha256:b60fb58b90c6d63779cb0c0c54eeb38941bae3ecf7a73c764c52c88c2dcb9d72", size = 74947 },
    { url = "https://files.pythonhosted.org/packages/90/ec/00759565518f268ed707dcc40f7eeec38637d46b098a1f5143bff488fe97/wrapt-1.17.2-cp310-cp310-manylinux_2_5_x86_64.manylinux1_x86_64.manylinux_2_17_x86_64.manylinux2014_x86_64.whl", hash = "sha256:b870b5df5b71d8c3359d21be8f0d6c485fa0ebdb6477dda51a1ea54a9b558061", size = 82778 },
    { url = "https://files.pythonhosted.org/packages/f8/5a/7cffd26b1c607b0b0c8a9ca9d75757ad7620c9c0a9b4a25d3f8a1480fafc/wrapt-1.17.2-cp310-cp310-musllinux_1_2_aarch64.whl", hash = "sha256:4011d137b9955791f9084749cba9a367c68d50ab8d11d64c50ba1688c9b457f2", size = 81716 },
    { url = "https://files.pythonhosted.org/packages/7e/09/dccf68fa98e862df7e6a60a61d43d644b7d095a5fc36dbb591bbd4a1c7b2/wrapt-1.17.2-cp310-cp310-musllinux_1_2_i686.whl", hash = "sha256:1473400e5b2733e58b396a04eb7f35f541e1fb976d0c0724d0223dd607e0f74c", size = 74548 },
    { url = "https://files.pythonhosted.org/packages/b7/8e/067021fa3c8814952c5e228d916963c1115b983e21393289de15128e867e/wrapt-1.17.2-cp310-cp310-musllinux_1_2_x86_64.whl", hash = "sha256:3cedbfa9c940fdad3e6e941db7138e26ce8aad38ab5fe9dcfadfed9db7a54e62", size = 81334 },
    { url = "https://files.pythonhosted.org/packages/4b/0d/9d4b5219ae4393f718699ca1c05f5ebc0c40d076f7e65fd48f5f693294fb/wrapt-1.17.2-cp310-cp310-win32.whl", hash = "sha256:582530701bff1dec6779efa00c516496968edd851fba224fbd86e46cc6b73563", size = 36427 },
    { url = "https://files.pythonhosted.org/packages/72/6a/c5a83e8f61aec1e1aeef939807602fb880e5872371e95df2137142f5c58e/wrapt-1.17.2-cp310-cp310-win_amd64.whl", hash = "sha256:58705da316756681ad3c9c73fd15499aa4d8c69f9fd38dc8a35e06c12468582f", size = 38774 },
    { url = "https://files.pythonhosted.org/packages/cd/f7/a2aab2cbc7a665efab072344a8949a71081eed1d2f451f7f7d2b966594a2/wrapt-1.17.2-cp311-cp311-macosx_10_9_universal2.whl", hash = "sha256:ff04ef6eec3eee8a5efef2401495967a916feaa353643defcc03fc74fe213b58", size = 53308 },
    { url = "https://files.pythonhosted.org/packages/50/ff/149aba8365fdacef52b31a258c4dc1c57c79759c335eff0b3316a2664a64/wrapt-1.17.2-cp311-cp311-macosx_10_9_x86_64.whl", hash = "sha256:4db983e7bca53819efdbd64590ee96c9213894272c776966ca6306b73e4affda", size = 38488 },
    { url = "https://files.pythonhosted.org/packages/65/46/5a917ce85b5c3b490d35c02bf71aedaa9f2f63f2d15d9949cc4ba56e8ba9/wrapt-1.17.2-cp311-cp311-macosx_11_0_arm64.whl", hash = "sha256:9abc77a4ce4c6f2a3168ff34b1da9b0f311a8f1cfd694ec96b0603dff1c79438", size = 38776 },
    { url = "https://files.pythonhosted.org/packages/ca/74/336c918d2915a4943501c77566db41d1bd6e9f4dbc317f356b9a244dfe83/wrapt-1.17.2-cp311-cp311-manylinux_2_17_aarch64.manylinux2014_aarch64.whl", hash = "sha256:0b929ac182f5ace000d459c59c2c9c33047e20e935f8e39371fa6e3b85d56f4a", size = 83776 },
    { url = "https://files.pythonhosted.org/packages/09/99/c0c844a5ccde0fe5761d4305485297f91d67cf2a1a824c5f282e661ec7ff/wrapt-1.17.2-cp311-cp311-manylinux_2_5_i686.manylinux1_i686.manylinux_2_17_i686.manylinux2014_i686.whl", hash = "sha256:f09b286faeff3c750a879d336fb6d8713206fc97af3adc14def0cdd349df6000", size = 75420 },
    { url = "https://files.pythonhosted.org/packages/b4/b0/9fc566b0fe08b282c850063591a756057c3247b2362b9286429ec5bf1721/wrapt-1.17.2-cp311-cp311-manylinux_2_5_x86_64.manylinux1_x86_64.manylinux_2_17_x86_64.manylinux2014_x86_64.whl", hash = "sha256:1a7ed2d9d039bd41e889f6fb9364554052ca21ce823580f6a07c4ec245c1f5d6", size = 83199 },
    { url = "https://files.pythonhosted.org/packages/9d/4b/71996e62d543b0a0bd95dda485219856def3347e3e9380cc0d6cf10cfb2f/wrapt-1.17.2-cp311-cp311-musllinux_1_2_aarch64.whl", hash = "sha256:129a150f5c445165ff941fc02ee27df65940fcb8a22a61828b1853c98763a64b", size = 82307 },
    { url = "https://files.pythonhosted.org/packages/39/35/0282c0d8789c0dc9bcc738911776c762a701f95cfe113fb8f0b40e45c2b9/wrapt-1.17.2-cp311-cp311-musllinux_1_2_i686.whl", hash = "sha256:1fb5699e4464afe5c7e65fa51d4f99e0b2eadcc176e4aa33600a3df7801d6662", size = 75025 },
    { url = "https://files.pythonhosted.org/packages/4f/6d/90c9fd2c3c6fee181feecb620d95105370198b6b98a0770cba090441a828/wrapt-1.17.2-cp311-cp311-musllinux_1_2_x86_64.whl", hash = "sha256:9a2bce789a5ea90e51a02dfcc39e31b7f1e662bc3317979aa7e5538e3a034f72", size = 81879 },
    { url = "https://files.pythonhosted.org/packages/8f/fa/9fb6e594f2ce03ef03eddbdb5f4f90acb1452221a5351116c7c4708ac865/wrapt-1.17.2-cp311-cp311-win32.whl", hash = "sha256:4afd5814270fdf6380616b321fd31435a462019d834f83c8611a0ce7484c7317", size = 36419 },
    { url = "https://files.pythonhosted.org/packages/47/f8/fb1773491a253cbc123c5d5dc15c86041f746ed30416535f2a8df1f4a392/wrapt-1.17.2-cp311-cp311-win_amd64.whl", hash = "sha256:acc130bc0375999da18e3d19e5a86403667ac0c4042a094fefb7eec8ebac7cf3", size = 38773 },
    { url = "https://files.pythonhosted.org/packages/a1/bd/ab55f849fd1f9a58ed7ea47f5559ff09741b25f00c191231f9f059c83949/wrapt-1.17.2-cp312-cp312-macosx_10_13_universal2.whl", hash = "sha256:d5e2439eecc762cd85e7bd37161d4714aa03a33c5ba884e26c81559817ca0925", size = 53799 },
    { url = "https://files.pythonhosted.org/packages/53/18/75ddc64c3f63988f5a1d7e10fb204ffe5762bc663f8023f18ecaf31a332e/wrapt-1.17.2-cp312-cp312-macosx_10_13_x86_64.whl", hash = "sha256:3fc7cb4c1c744f8c05cd5f9438a3caa6ab94ce8344e952d7c45a8ed59dd88392", size = 38821 },
    { url = "https://files.pythonhosted.org/packages/48/2a/97928387d6ed1c1ebbfd4efc4133a0633546bec8481a2dd5ec961313a1c7/wrapt-1.17.2-cp312-cp312-macosx_11_0_arm64.whl", hash = "sha256:8fdbdb757d5390f7c675e558fd3186d590973244fab0c5fe63d373ade3e99d40", size = 38919 },
    { url = "https://files.pythonhosted.org/packages/73/54/3bfe5a1febbbccb7a2f77de47b989c0b85ed3a6a41614b104204a788c20e/wrapt-1.17.2-cp312-cp312-manylinux_2_17_aarch64.manylinux2014_aarch64.whl", hash = "sha256:5bb1d0dbf99411f3d871deb6faa9aabb9d4e744d67dcaaa05399af89d847a91d", size = 88721 },
    { url = "https://files.pythonhosted.org/packages/25/cb/7262bc1b0300b4b64af50c2720ef958c2c1917525238d661c3e9a2b71b7b/wrapt-1.17.2-cp312-cp312-manylinux_2_5_i686.manylinux1_i686.manylinux_2_17_i686.manylinux2014_i686.whl", hash = "sha256:d18a4865f46b8579d44e4fe1e2bcbc6472ad83d98e22a26c963d46e4c125ef0b", size = 80899 },
    { url = "https://files.pythonhosted.org/packages/2a/5a/04cde32b07a7431d4ed0553a76fdb7a61270e78c5fd5a603e190ac389f14/wrapt-1.17.2-cp312-cp312-manylinux_2_5_x86_64.manylinux1_x86_64.manylinux_2_17_x86_64.manylinux2014_x86_64.whl", hash = "sha256:bc570b5f14a79734437cb7b0500376b6b791153314986074486e0b0fa8d71d98", size = 89222 },
    { url = "https://files.pythonhosted.org/packages/09/28/2e45a4f4771fcfb109e244d5dbe54259e970362a311b67a965555ba65026/wrapt-1.17.2-cp312-cp312-musllinux_1_2_aarch64.whl", hash = "sha256:6d9187b01bebc3875bac9b087948a2bccefe464a7d8f627cf6e48b1bbae30f82", size = 86707 },
    { url = "https://files.pythonhosted.org/packages/c6/d2/dcb56bf5f32fcd4bd9aacc77b50a539abdd5b6536872413fd3f428b21bed/wrapt-1.17.2-cp312-cp312-musllinux_1_2_i686.whl", hash = "sha256:9e8659775f1adf02eb1e6f109751268e493c73716ca5761f8acb695e52a756ae", size = 79685 },
    { url = "https://files.pythonhosted.org/packages/80/4e/eb8b353e36711347893f502ce91c770b0b0929f8f0bed2670a6856e667a9/wrapt-1.17.2-cp312-cp312-musllinux_1_2_x86_64.whl", hash = "sha256:e8b2816ebef96d83657b56306152a93909a83f23994f4b30ad4573b00bd11bb9", size = 87567 },
    { url = "https://files.pythonhosted.org/packages/17/27/4fe749a54e7fae6e7146f1c7d914d28ef599dacd4416566c055564080fe2/wrapt-1.17.2-cp312-cp312-win32.whl", hash = "sha256:468090021f391fe0056ad3e807e3d9034e0fd01adcd3bdfba977b6fdf4213ea9", size = 36672 },
    { url = "https://files.pythonhosted.org/packages/15/06/1dbf478ea45c03e78a6a8c4be4fdc3c3bddea5c8de8a93bc971415e47f0f/wrapt-1.17.2-cp312-cp312-win_amd64.whl", hash = "sha256:ec89ed91f2fa8e3f52ae53cd3cf640d6feff92ba90d62236a81e4e563ac0e991", size = 38865 },
    { url = "https://files.pythonhosted.org/packages/ce/b9/0ffd557a92f3b11d4c5d5e0c5e4ad057bd9eb8586615cdaf901409920b14/wrapt-1.17.2-cp313-cp313-macosx_10_13_universal2.whl", hash = "sha256:6ed6ffac43aecfe6d86ec5b74b06a5be33d5bb9243d055141e8cabb12aa08125", size = 53800 },
    { url = "https://files.pythonhosted.org/packages/c0/ef/8be90a0b7e73c32e550c73cfb2fa09db62234227ece47b0e80a05073b375/wrapt-1.17.2-cp313-cp313-macosx_10_13_x86_64.whl", hash = "sha256:35621ae4c00e056adb0009f8e86e28eb4a41a4bfa8f9bfa9fca7d343fe94f998", size = 38824 },
    { url = "https://files.pythonhosted.org/packages/36/89/0aae34c10fe524cce30fe5fc433210376bce94cf74d05b0d68344c8ba46e/wrapt-1.17.2-cp313-cp313-macosx_11_0_arm64.whl", hash = "sha256:a604bf7a053f8362d27eb9fefd2097f82600b856d5abe996d623babd067b1ab5", size = 38920 },
    { url = "https://files.pythonhosted.org/packages/3b/24/11c4510de906d77e0cfb5197f1b1445d4fec42c9a39ea853d482698ac681/wrapt-1.17.2-cp313-cp313-manylinux_2_17_aarch64.manylinux2014_aarch64.whl", hash = "sha256:5cbabee4f083b6b4cd282f5b817a867cf0b1028c54d445b7ec7cfe6505057cf8", size = 88690 },
    { url = "https://files.pythonhosted.org/packages/71/d7/cfcf842291267bf455b3e266c0c29dcb675b5540ee8b50ba1699abf3af45/wrapt-1.17.2-cp313-cp313-manylinux_2_5_i686.manylinux1_i686.manylinux_2_17_i686.manylinux2014_i686.whl", hash = "sha256:49703ce2ddc220df165bd2962f8e03b84c89fee2d65e1c24a7defff6f988f4d6", size = 80861 },
    { url = "https://files.pythonhosted.org/packages/d5/66/5d973e9f3e7370fd686fb47a9af3319418ed925c27d72ce16b791231576d/wrapt-1.17.2-cp313-cp313-manylinux_2_5_x86_64.manylinux1_x86_64.manylinux_2_17_x86_64.manylinux2014_x86_64.whl", hash = "sha256:8112e52c5822fc4253f3901b676c55ddf288614dc7011634e2719718eaa187dc", size = 89174 },
    { url = "https://files.pythonhosted.org/packages/a7/d3/8e17bb70f6ae25dabc1aaf990f86824e4fd98ee9cadf197054e068500d27/wrapt-1.17.2-cp313-cp313-musllinux_1_2_aarch64.whl", hash = "sha256:9fee687dce376205d9a494e9c121e27183b2a3df18037f89d69bd7b35bcf59e2", size = 86721 },
    { url = "https://files.pythonhosted.org/packages/6f/54/f170dfb278fe1c30d0ff864513cff526d624ab8de3254b20abb9cffedc24/wrapt-1.17.2-cp313-cp313-musllinux_1_2_i686.whl", hash = "sha256:18983c537e04d11cf027fbb60a1e8dfd5190e2b60cc27bc0808e653e7b218d1b", size = 79763 },
    { url = "https://files.pythonhosted.org/packages/4a/98/de07243751f1c4a9b15c76019250210dd3486ce098c3d80d5f729cba029c/wrapt-1.17.2-cp313-cp313-musllinux_1_2_x86_64.whl", hash = "sha256:703919b1633412ab54bcf920ab388735832fdcb9f9a00ae49387f0fe67dad504", size = 87585 },
    { url = "https://files.pythonhosted.org/packages/f9/f0/13925f4bd6548013038cdeb11ee2cbd4e37c30f8bfd5db9e5a2a370d6e20/wrapt-1.17.2-cp313-cp313-win32.whl", hash = "sha256:abbb9e76177c35d4e8568e58650aa6926040d6a9f6f03435b7a522bf1c487f9a", size = 36676 },
    { url = "https://files.pythonhosted.org/packages/bf/ae/743f16ef8c2e3628df3ddfd652b7d4c555d12c84b53f3d8218498f4ade9b/wrapt-1.17.2-cp313-cp313-win_amd64.whl", hash = "sha256:69606d7bb691b50a4240ce6b22ebb319c1cfb164e5f6569835058196e0f3a845", size = 38871 },
    { url = "https://files.pythonhosted.org/packages/3d/bc/30f903f891a82d402ffb5fda27ec1d621cc97cb74c16fea0b6141f1d4e87/wrapt-1.17.2-cp313-cp313t-macosx_10_13_universal2.whl", hash = "sha256:4a721d3c943dae44f8e243b380cb645a709ba5bd35d3ad27bc2ed947e9c68192", size = 56312 },
    { url = "https://files.pythonhosted.org/packages/8a/04/c97273eb491b5f1c918857cd26f314b74fc9b29224521f5b83f872253725/wrapt-1.17.2-cp313-cp313t-macosx_10_13_x86_64.whl", hash = "sha256:766d8bbefcb9e00c3ac3b000d9acc51f1b399513f44d77dfe0eb026ad7c9a19b", size = 40062 },
    { url = "https://files.pythonhosted.org/packages/4e/ca/3b7afa1eae3a9e7fefe499db9b96813f41828b9fdb016ee836c4c379dadb/wrapt-1.17.2-cp313-cp313t-macosx_11_0_arm64.whl", hash = "sha256:e496a8ce2c256da1eb98bd15803a79bee00fc351f5dfb9ea82594a3f058309e0", size = 40155 },
    { url = "https://files.pythonhosted.org/packages/89/be/7c1baed43290775cb9030c774bc53c860db140397047cc49aedaf0a15477/wrapt-1.17.2-cp313-cp313t-manylinux_2_17_aarch64.manylinux2014_aarch64.whl", hash = "sha256:40d615e4fe22f4ad3528448c193b218e077656ca9ccb22ce2cb20db730f8d306", size = 113471 },
    { url = "https://files.pythonhosted.org/packages/32/98/4ed894cf012b6d6aae5f5cc974006bdeb92f0241775addad3f8cd6ab71c8/wrapt-1.17.2-cp313-cp313t-manylinux_2_5_i686.manylinux1_i686.manylinux_2_17_i686.manylinux2014_i686.whl", hash = "sha256:a5aaeff38654462bc4b09023918b7f21790efb807f54c000a39d41d69cf552cb", size = 101208 },
    { url = "https://files.pythonhosted.org/packages/ea/fd/0c30f2301ca94e655e5e057012e83284ce8c545df7661a78d8bfca2fac7a/wrapt-1.17.2-cp313-cp313t-manylinux_2_5_x86_64.manylinux1_x86_64.manylinux_2_17_x86_64.manylinux2014_x86_64.whl", hash = "sha256:9a7d15bbd2bc99e92e39f49a04653062ee6085c0e18b3b7512a4f2fe91f2d681", size = 109339 },
    { url = "https://files.pythonhosted.org/packages/75/56/05d000de894c4cfcb84bcd6b1df6214297b8089a7bd324c21a4765e49b14/wrapt-1.17.2-cp313-cp313t-musllinux_1_2_aarch64.whl", hash = "sha256:e3890b508a23299083e065f435a492b5435eba6e304a7114d2f919d400888cc6", size = 110232 },
    { url = "https://files.pythonhosted.org/packages/53/f8/c3f6b2cf9b9277fb0813418e1503e68414cd036b3b099c823379c9575e6d/wrapt-1.17.2-cp313-cp313t-musllinux_1_2_i686.whl", hash = "sha256:8c8b293cd65ad716d13d8dd3624e42e5a19cc2a2f1acc74b30c2c13f15cb61a6", size = 100476 },
    { url = "https://files.pythonhosted.org/packages/a7/b1/0bb11e29aa5139d90b770ebbfa167267b1fc548d2302c30c8f7572851738/wrapt-1.17.2-cp313-cp313t-musllinux_1_2_x86_64.whl", hash = "sha256:4c82b8785d98cdd9fed4cac84d765d234ed3251bd6afe34cb7ac523cb93e8b4f", size = 106377 },
    { url = "https://files.pythonhosted.org/packages/6a/e1/0122853035b40b3f333bbb25f1939fc1045e21dd518f7f0922b60c156f7c/wrapt-1.17.2-cp313-cp313t-win32.whl", hash = "sha256:13e6afb7fe71fe7485a4550a8844cc9ffbe263c0f1a1eea569bc7091d4898555", size = 37986 },
    { url = "https://files.pythonhosted.org/packages/09/5e/1655cf481e079c1f22d0cabdd4e51733679932718dc23bf2db175f329b76/wrapt-1.17.2-cp313-cp313t-win_amd64.whl", hash = "sha256:eaf675418ed6b3b31c7a989fd007fa7c3be66ce14e5c3b27336383604c9da85c", size = 40750 },
    { url = "https://files.pythonhosted.org/packages/2d/82/f56956041adef78f849db6b289b282e72b55ab8045a75abad81898c28d19/wrapt-1.17.2-py3-none-any.whl", hash = "sha256:b18f2d1533a71f069c7f82d524a52599053d4c7166e9dd374ae2136b7f40f7c8", size = 23594 },
]

[[package]]
name = "yarl"
version = "1.20.0"
source = { registry = "https://pypi.org/simple" }
dependencies = [
    { name = "idna" },
    { name = "multidict" },
    { name = "propcache" },
]
sdist = { url = "https://files.pythonhosted.org/packages/62/51/c0edba5219027f6eab262e139f73e2417b0f4efffa23bf562f6e18f76ca5/yarl-1.20.0.tar.gz", hash = "sha256:686d51e51ee5dfe62dec86e4866ee0e9ed66df700d55c828a615640adc885307", size = 185258 }
wheels = [
    { url = "https://files.pythonhosted.org/packages/00/ab/66082639f99d7ef647a86b2ff4ca20f8ae13bd68a6237e6e166b8eb92edf/yarl-1.20.0-cp310-cp310-macosx_10_9_universal2.whl", hash = "sha256:f1f6670b9ae3daedb325fa55fbe31c22c8228f6e0b513772c2e1c623caa6ab22", size = 145054 },
    { url = "https://files.pythonhosted.org/packages/3d/c2/4e78185c453c3ca02bd11c7907394d0410d26215f9e4b7378648b3522a30/yarl-1.20.0-cp310-cp310-macosx_10_9_x86_64.whl", hash = "sha256:85a231fa250dfa3308f3c7896cc007a47bc76e9e8e8595c20b7426cac4884c62", size = 96811 },
    { url = "https://files.pythonhosted.org/packages/c7/45/91e31dccdcf5b7232dcace78bd51a1bb2d7b4b96c65eece0078b620587d1/yarl-1.20.0-cp310-cp310-macosx_11_0_arm64.whl", hash = "sha256:1a06701b647c9939d7019acdfa7ebbfbb78ba6aa05985bb195ad716ea759a569", size = 94566 },
    { url = "https://files.pythonhosted.org/packages/c8/21/e0aa650bcee881fb804331faa2c0f9a5d6be7609970b2b6e3cdd414e174b/yarl-1.20.0-cp310-cp310-manylinux_2_17_aarch64.manylinux2014_aarch64.whl", hash = "sha256:7595498d085becc8fb9203aa314b136ab0516c7abd97e7d74f7bb4eb95042abe", size = 327297 },
    { url = "https://files.pythonhosted.org/packages/1a/a4/58f10870f5c17595c5a37da4c6a0b321589b7d7976e10570088d445d0f47/yarl-1.20.0-cp310-cp310-manylinux_2_17_armv7l.manylinux2014_armv7l.manylinux_2_31_armv7l.whl", hash = "sha256:af5607159085dcdb055d5678fc2d34949bd75ae6ea6b4381e784bbab1c3aa195", size = 323578 },
    { url = "https://files.pythonhosted.org/packages/07/df/2506b1382cc0c4bb0d22a535dc3e7ccd53da9a59b411079013a7904ac35c/yarl-1.20.0-cp310-cp310-manylinux_2_17_ppc64le.manylinux2014_ppc64le.whl", hash = "sha256:95b50910e496567434cb77a577493c26bce0f31c8a305135f3bda6a2483b8e10", size = 343212 },
    { url = "https://files.pythonhosted.org/packages/ba/4a/d1c901d0e2158ad06bb0b9a92473e32d992f98673b93c8a06293e091bab0/yarl-1.20.0-cp310-cp310-manylinux_2_17_s390x.manylinux2014_s390x.whl", hash = "sha256:b594113a301ad537766b4e16a5a6750fcbb1497dcc1bc8a4daae889e6402a634", size = 337956 },
    { url = "https://files.pythonhosted.org/packages/8b/fd/10fcf7d86f49b1a11096d6846257485ef32e3d3d322e8a7fdea5b127880c/yarl-1.20.0-cp310-cp310-manylinux_2_17_x86_64.manylinux2014_x86_64.whl", hash = "sha256:083ce0393ea173cd37834eb84df15b6853b555d20c52703e21fbababa8c129d2", size = 333889 },
    { url = "https://files.pythonhosted.org/packages/e2/cd/bae926a25154ba31c5fd15f2aa6e50a545c840e08d85e2e2e0807197946b/yarl-1.20.0-cp310-cp310-manylinux_2_5_i686.manylinux1_i686.manylinux_2_17_i686.manylinux2014_i686.whl", hash = "sha256:4f1a350a652bbbe12f666109fbddfdf049b3ff43696d18c9ab1531fbba1c977a", size = 322282 },
    { url = "https://files.pythonhosted.org/packages/e2/c6/c3ac3597dfde746c63c637c5422cf3954ebf622a8de7f09892d20a68900d/yarl-1.20.0-cp310-cp310-musllinux_1_2_aarch64.whl", hash = "sha256:fb0caeac4a164aadce342f1597297ec0ce261ec4532bbc5a9ca8da5622f53867", size = 336270 },
    { url = "https://files.pythonhosted.org/packages/dd/42/417fd7b8da5846def29712370ea8916a4be2553de42a2c969815153717be/yarl-1.20.0-cp310-cp310-musllinux_1_2_armv7l.whl", hash = "sha256:d88cc43e923f324203f6ec14434fa33b85c06d18d59c167a0637164863b8e995", size = 335500 },
    { url = "https://files.pythonhosted.org/packages/37/aa/c2339683f8f05f4be16831b6ad58d04406cf1c7730e48a12f755da9f5ac5/yarl-1.20.0-cp310-cp310-musllinux_1_2_i686.whl", hash = "sha256:e52d6ed9ea8fd3abf4031325dc714aed5afcbfa19ee4a89898d663c9976eb487", size = 339672 },
    { url = "https://files.pythonhosted.org/packages/be/12/ab6c4df95f00d7bc9502bf07a92d5354f11d9d3cb855222a6a8d2bd6e8da/yarl-1.20.0-cp310-cp310-musllinux_1_2_ppc64le.whl", hash = "sha256:ce360ae48a5e9961d0c730cf891d40698a82804e85f6e74658fb175207a77cb2", size = 351840 },
    { url = "https://files.pythonhosted.org/packages/83/3c/08d58c51bbd3899be3e7e83cd7a691fdcf3b9f78b8699d663ecc2c090ab7/yarl-1.20.0-cp310-cp310-musllinux_1_2_s390x.whl", hash = "sha256:06d06c9d5b5bc3eb56542ceeba6658d31f54cf401e8468512447834856fb0e61", size = 359550 },
    { url = "https://files.pythonhosted.org/packages/8a/15/de7906c506f85fb476f0edac4bd74569f49e5ffdcf98e246a0313bf593b9/yarl-1.20.0-cp310-cp310-musllinux_1_2_x86_64.whl", hash = "sha256:c27d98f4e5c4060582f44e58309c1e55134880558f1add7a87c1bc36ecfade19", size = 351108 },
    { url = "https://files.pythonhosted.org/packages/25/04/c6754f5ae2cdf057ac094ac01137c17875b629b1c29ed75354626a755375/yarl-1.20.0-cp310-cp310-win32.whl", hash = "sha256:f4d3fa9b9f013f7050326e165c3279e22850d02ae544ace285674cb6174b5d6d", size = 86733 },
    { url = "https://files.pythonhosted.org/packages/db/1f/5c1952f3d983ac3f5fb079b5b13b62728f8a73fd27d03e1cef7e476addff/yarl-1.20.0-cp310-cp310-win_amd64.whl", hash = "sha256:bc906b636239631d42eb8a07df8359905da02704a868983265603887ed68c076", size = 92916 },
    { url = "https://files.pythonhosted.org/packages/60/82/a59d8e21b20ffc836775fa7daedac51d16bb8f3010c4fcb495c4496aa922/yarl-1.20.0-cp311-cp311-macosx_10_9_universal2.whl", hash = "sha256:fdb5204d17cb32b2de2d1e21c7461cabfacf17f3645e4b9039f210c5d3378bf3", size = 145178 },
    { url = "https://files.pythonhosted.org/packages/ba/81/315a3f6f95947cfbf37c92d6fbce42a1a6207b6c38e8c2b452499ec7d449/yarl-1.20.0-cp311-cp311-macosx_10_9_x86_64.whl", hash = "sha256:eaddd7804d8e77d67c28d154ae5fab203163bd0998769569861258e525039d2a", size = 96859 },
    { url = "https://files.pythonhosted.org/packages/ad/17/9b64e575583158551b72272a1023cdbd65af54fe13421d856b2850a6ddb7/yarl-1.20.0-cp311-cp311-macosx_11_0_arm64.whl", hash = "sha256:634b7ba6b4a85cf67e9df7c13a7fb2e44fa37b5d34501038d174a63eaac25ee2", size = 94647 },
    { url = "https://files.pythonhosted.org/packages/2c/29/8f291e7922a58a21349683f6120a85701aeefaa02e9f7c8a2dc24fe3f431/yarl-1.20.0-cp311-cp311-manylinux_2_17_aarch64.manylinux2014_aarch64.whl", hash = "sha256:6d409e321e4addf7d97ee84162538c7258e53792eb7c6defd0c33647d754172e", size = 355788 },
    { url = "https://files.pythonhosted.org/packages/26/6d/b4892c80b805c42c228c6d11e03cafabf81662d371b0853e7f0f513837d5/yarl-1.20.0-cp311-cp311-manylinux_2_17_armv7l.manylinux2014_armv7l.manylinux_2_31_armv7l.whl", hash = "sha256:ea52f7328a36960ba3231c6677380fa67811b414798a6e071c7085c57b6d20a9", size = 344613 },
    { url = "https://files.pythonhosted.org/packages/d7/0e/517aa28d3f848589bae9593717b063a544b86ba0a807d943c70f48fcf3bb/yarl-1.20.0-cp311-cp311-manylinux_2_17_ppc64le.manylinux2014_ppc64le.whl", hash = "sha256:c8703517b924463994c344dcdf99a2d5ce9eca2b6882bb640aa555fb5efc706a", size = 370953 },
    { url = "https://files.pythonhosted.org/packages/5f/9b/5bd09d2f1ad6e6f7c2beae9e50db78edd2cca4d194d227b958955573e240/yarl-1.20.0-cp311-cp311-manylinux_2_17_s390x.manylinux2014_s390x.whl", hash = "sha256:077989b09ffd2f48fb2d8f6a86c5fef02f63ffe6b1dd4824c76de7bb01e4f2e2", size = 369204 },
    { url = "https://files.pythonhosted.org/packages/9c/85/d793a703cf4bd0d4cd04e4b13cc3d44149470f790230430331a0c1f52df5/yarl-1.20.0-cp311-cp311-manylinux_2_17_x86_64.manylinux2014_x86_64.whl", hash = "sha256:0acfaf1da020253f3533526e8b7dd212838fdc4109959a2c53cafc6db611bff2", size = 358108 },
    { url = "https://files.pythonhosted.org/packages/6f/54/b6c71e13549c1f6048fbc14ce8d930ac5fb8bafe4f1a252e621a24f3f1f9/yarl-1.20.0-cp311-cp311-manylinux_2_5_i686.manylinux1_i686.manylinux_2_17_i686.manylinux2014_i686.whl", hash = "sha256:b4230ac0b97ec5eeb91d96b324d66060a43fd0d2a9b603e3327ed65f084e41f8", size = 346610 },
    { url = "https://files.pythonhosted.org/packages/a0/1a/d6087d58bdd0d8a2a37bbcdffac9d9721af6ebe50d85304d9f9b57dfd862/yarl-1.20.0-cp311-cp311-musllinux_1_2_aarch64.whl", hash = "sha256:0a6a1e6ae21cdd84011c24c78d7a126425148b24d437b5702328e4ba640a8902", size = 365378 },
    { url = "https://files.pythonhosted.org/packages/02/84/e25ddff4cbc001dbc4af76f8d41a3e23818212dd1f0a52044cbc60568872/yarl-1.20.0-cp311-cp311-musllinux_1_2_armv7l.whl", hash = "sha256:86de313371ec04dd2531f30bc41a5a1a96f25a02823558ee0f2af0beaa7ca791", size = 356919 },
    { url = "https://files.pythonhosted.org/packages/04/76/898ae362353bf8f64636495d222c8014c8e5267df39b1a9fe1e1572fb7d0/yarl-1.20.0-cp311-cp311-musllinux_1_2_i686.whl", hash = "sha256:dd59c9dd58ae16eaa0f48c3d0cbe6be8ab4dc7247c3ff7db678edecbaf59327f", size = 364248 },
    { url = "https://files.pythonhosted.org/packages/1b/b0/9d9198d83a622f1c40fdbf7bd13b224a6979f2e1fc2cf50bfb1d8773c495/yarl-1.20.0-cp311-cp311-musllinux_1_2_ppc64le.whl", hash = "sha256:a0bc5e05f457b7c1994cc29e83b58f540b76234ba6b9648a4971ddc7f6aa52da", size = 378418 },
    { url = "https://files.pythonhosted.org/packages/c7/ce/1f50c1cc594cf5d3f5bf4a9b616fca68680deaec8ad349d928445ac52eb8/yarl-1.20.0-cp311-cp311-musllinux_1_2_s390x.whl", hash = "sha256:c9471ca18e6aeb0e03276b5e9b27b14a54c052d370a9c0c04a68cefbd1455eb4", size = 383850 },
    { url = "https://files.pythonhosted.org/packages/89/1e/a59253a87b35bfec1a25bb5801fb69943330b67cfd266278eb07e0609012/yarl-1.20.0-cp311-cp311-musllinux_1_2_x86_64.whl", hash = "sha256:40ed574b4df723583a26c04b298b283ff171bcc387bc34c2683235e2487a65a5", size = 381218 },
    { url = "https://files.pythonhosted.org/packages/85/b0/26f87df2b3044b0ef1a7cf66d321102bdca091db64c5ae853fcb2171c031/yarl-1.20.0-cp311-cp311-win32.whl", hash = "sha256:db243357c6c2bf3cd7e17080034ade668d54ce304d820c2a58514a4e51d0cfd6", size = 86606 },
    { url = "https://files.pythonhosted.org/packages/33/46/ca335c2e1f90446a77640a45eeb1cd8f6934f2c6e4df7db0f0f36ef9f025/yarl-1.20.0-cp311-cp311-win_amd64.whl", hash = "sha256:8c12cd754d9dbd14204c328915e23b0c361b88f3cffd124129955e60a4fbfcfb", size = 93374 },
    { url = "https://files.pythonhosted.org/packages/c3/e8/3efdcb83073df978bb5b1a9cc0360ce596680e6c3fac01f2a994ccbb8939/yarl-1.20.0-cp312-cp312-macosx_10_13_universal2.whl", hash = "sha256:e06b9f6cdd772f9b665e5ba8161968e11e403774114420737f7884b5bd7bdf6f", size = 147089 },
    { url = "https://files.pythonhosted.org/packages/60/c3/9e776e98ea350f76f94dd80b408eaa54e5092643dbf65fd9babcffb60509/yarl-1.20.0-cp312-cp312-macosx_10_13_x86_64.whl", hash = "sha256:b9ae2fbe54d859b3ade40290f60fe40e7f969d83d482e84d2c31b9bff03e359e", size = 97706 },
    { url = "https://files.pythonhosted.org/packages/0c/5b/45cdfb64a3b855ce074ae607b9fc40bc82e7613b94e7612b030255c93a09/yarl-1.20.0-cp312-cp312-macosx_11_0_arm64.whl", hash = "sha256:6d12b8945250d80c67688602c891237994d203d42427cb14e36d1a732eda480e", size = 95719 },
    { url = "https://files.pythonhosted.org/packages/2d/4e/929633b249611eeed04e2f861a14ed001acca3ef9ec2a984a757b1515889/yarl-1.20.0-cp312-cp312-manylinux_2_17_aarch64.manylinux2014_aarch64.whl", hash = "sha256:087e9731884621b162a3e06dc0d2d626e1542a617f65ba7cc7aeab279d55ad33", size = 343972 },
    { url = "https://files.pythonhosted.org/packages/49/fd/047535d326c913f1a90407a3baf7ff535b10098611eaef2c527e32e81ca1/yarl-1.20.0-cp312-cp312-manylinux_2_17_armv7l.manylinux2014_armv7l.manylinux_2_31_armv7l.whl", hash = "sha256:69df35468b66c1a6e6556248e6443ef0ec5f11a7a4428cf1f6281f1879220f58", size = 339639 },
    { url = "https://files.pythonhosted.org/packages/48/2f/11566f1176a78f4bafb0937c0072410b1b0d3640b297944a6a7a556e1d0b/yarl-1.20.0-cp312-cp312-manylinux_2_17_ppc64le.manylinux2014_ppc64le.whl", hash = "sha256:3b2992fe29002fd0d4cbaea9428b09af9b8686a9024c840b8a2b8f4ea4abc16f", size = 353745 },
    { url = "https://files.pythonhosted.org/packages/26/17/07dfcf034d6ae8837b33988be66045dd52f878dfb1c4e8f80a7343f677be/yarl-1.20.0-cp312-cp312-manylinux_2_17_s390x.manylinux2014_s390x.whl", hash = "sha256:4c903e0b42aab48abfbac668b5a9d7b6938e721a6341751331bcd7553de2dcae", size = 354178 },
    { url = "https://files.pythonhosted.org/packages/15/45/212604d3142d84b4065d5f8cab6582ed3d78e4cc250568ef2a36fe1cf0a5/yarl-1.20.0-cp312-cp312-manylinux_2_17_x86_64.manylinux2014_x86_64.whl", hash = "sha256:bf099e2432131093cc611623e0b0bcc399b8cddd9a91eded8bfb50402ec35018", size = 349219 },
    { url = "https://files.pythonhosted.org/packages/e6/e0/a10b30f294111c5f1c682461e9459935c17d467a760c21e1f7db400ff499/yarl-1.20.0-cp312-cp312-manylinux_2_5_i686.manylinux1_i686.manylinux_2_17_i686.manylinux2014_i686.whl", hash = "sha256:8a7f62f5dc70a6c763bec9ebf922be52aa22863d9496a9a30124d65b489ea672", size = 337266 },
    { url = "https://files.pythonhosted.org/packages/33/a6/6efa1d85a675d25a46a167f9f3e80104cde317dfdf7f53f112ae6b16a60a/yarl-1.20.0-cp312-cp312-musllinux_1_2_aarch64.whl", hash = "sha256:54ac15a8b60382b2bcefd9a289ee26dc0920cf59b05368c9b2b72450751c6eb8", size = 360873 },
    { url = "https://files.pythonhosted.org/packages/77/67/c8ab718cb98dfa2ae9ba0f97bf3cbb7d45d37f13fe1fbad25ac92940954e/yarl-1.20.0-cp312-cp312-musllinux_1_2_armv7l.whl", hash = "sha256:25b3bc0763a7aca16a0f1b5e8ef0f23829df11fb539a1b70476dcab28bd83da7", size = 360524 },
    { url = "https://files.pythonhosted.org/packages/bd/e8/c3f18660cea1bc73d9f8a2b3ef423def8dadbbae6c4afabdb920b73e0ead/yarl-1.20.0-cp312-cp312-musllinux_1_2_i686.whl", hash = "sha256:b2586e36dc070fc8fad6270f93242124df68b379c3a251af534030a4a33ef594", size = 365370 },
    { url = "https://files.pythonhosted.org/packages/c9/99/33f3b97b065e62ff2d52817155a89cfa030a1a9b43fee7843ef560ad9603/yarl-1.20.0-cp312-cp312-musllinux_1_2_ppc64le.whl", hash = "sha256:866349da9d8c5290cfefb7fcc47721e94de3f315433613e01b435473be63daa6", size = 373297 },
    { url = "https://files.pythonhosted.org/packages/3d/89/7519e79e264a5f08653d2446b26d4724b01198a93a74d2e259291d538ab1/yarl-1.20.0-cp312-cp312-musllinux_1_2_s390x.whl", hash = "sha256:33bb660b390a0554d41f8ebec5cd4475502d84104b27e9b42f5321c5192bfcd1", size = 378771 },
    { url = "https://files.pythonhosted.org/packages/3a/58/6c460bbb884abd2917c3eef6f663a4a873f8dc6f498561fc0ad92231c113/yarl-1.20.0-cp312-cp312-musllinux_1_2_x86_64.whl", hash = "sha256:737e9f171e5a07031cbee5e9180f6ce21a6c599b9d4b2c24d35df20a52fabf4b", size = 375000 },
    { url = "https://files.pythonhosted.org/packages/3b/2a/dd7ed1aa23fea996834278d7ff178f215b24324ee527df53d45e34d21d28/yarl-1.20.0-cp312-cp312-win32.whl", hash = "sha256:839de4c574169b6598d47ad61534e6981979ca2c820ccb77bf70f4311dd2cc64", size = 86355 },
    { url = "https://files.pythonhosted.org/packages/ca/c6/333fe0338305c0ac1c16d5aa7cc4841208d3252bbe62172e0051006b5445/yarl-1.20.0-cp312-cp312-win_amd64.whl", hash = "sha256:3d7dbbe44b443b0c4aa0971cb07dcb2c2060e4a9bf8d1301140a33a93c98e18c", size = 92904 },
    { url = "https://files.pythonhosted.org/packages/0f/6f/514c9bff2900c22a4f10e06297714dbaf98707143b37ff0bcba65a956221/yarl-1.20.0-cp313-cp313-macosx_10_13_universal2.whl", hash = "sha256:2137810a20b933b1b1b7e5cf06a64c3ed3b4747b0e5d79c9447c00db0e2f752f", size = 145030 },
    { url = "https://files.pythonhosted.org/packages/4e/9d/f88da3fa319b8c9c813389bfb3463e8d777c62654c7168e580a13fadff05/yarl-1.20.0-cp313-cp313-macosx_10_13_x86_64.whl", hash = "sha256:447c5eadd750db8389804030d15f43d30435ed47af1313303ed82a62388176d3", size = 96894 },
    { url = "https://files.pythonhosted.org/packages/cd/57/92e83538580a6968b2451d6c89c5579938a7309d4785748e8ad42ddafdce/yarl-1.20.0-cp313-cp313-macosx_11_0_arm64.whl", hash = "sha256:42fbe577272c203528d402eec8bf4b2d14fd49ecfec92272334270b850e9cd7d", size = 94457 },
    { url = "https://files.pythonhosted.org/packages/e9/ee/7ee43bd4cf82dddd5da97fcaddb6fa541ab81f3ed564c42f146c83ae17ce/yarl-1.20.0-cp313-cp313-manylinux_2_17_aarch64.manylinux2014_aarch64.whl", hash = "sha256:18e321617de4ab170226cd15006a565d0fa0d908f11f724a2c9142d6b2812ab0", size = 343070 },
    { url = "https://files.pythonhosted.org/packages/4a/12/b5eccd1109e2097bcc494ba7dc5de156e41cf8309fab437ebb7c2b296ce3/yarl-1.20.0-cp313-cp313-manylinux_2_17_armv7l.manylinux2014_armv7l.manylinux_2_31_armv7l.whl", hash = "sha256:4345f58719825bba29895011e8e3b545e6e00257abb984f9f27fe923afca2501", size = 337739 },
    { url = "https://files.pythonhosted.org/packages/7d/6b/0eade8e49af9fc2585552f63c76fa59ef469c724cc05b29519b19aa3a6d5/yarl-1.20.0-cp313-cp313-manylinux_2_17_ppc64le.manylinux2014_ppc64le.whl", hash = "sha256:5d9b980d7234614bc4674468ab173ed77d678349c860c3af83b1fffb6a837ddc", size = 351338 },
    { url = "https://files.pythonhosted.org/packages/45/cb/aaaa75d30087b5183c7b8a07b4fb16ae0682dd149a1719b3a28f54061754/yarl-1.20.0-cp313-cp313-manylinux_2_17_s390x.manylinux2014_s390x.whl", hash = "sha256:af4baa8a445977831cbaa91a9a84cc09debb10bc8391f128da2f7bd070fc351d", size = 353636 },
    { url = "https://files.pythonhosted.org/packages/98/9d/d9cb39ec68a91ba6e66fa86d97003f58570327d6713833edf7ad6ce9dde5/yarl-1.20.0-cp313-cp313-manylinux_2_17_x86_64.manylinux2014_x86_64.whl", hash = "sha256:123393db7420e71d6ce40d24885a9e65eb1edefc7a5228db2d62bcab3386a5c0", size = 348061 },
    { url = "https://files.pythonhosted.org/packages/72/6b/103940aae893d0cc770b4c36ce80e2ed86fcb863d48ea80a752b8bda9303/yarl-1.20.0-cp313-cp313-manylinux_2_5_i686.manylinux1_i686.manylinux_2_17_i686.manylinux2014_i686.whl", hash = "sha256:ab47acc9332f3de1b39e9b702d9c916af7f02656b2a86a474d9db4e53ef8fd7a", size = 334150 },
    { url = "https://files.pythonhosted.org/packages/ef/b2/986bd82aa222c3e6b211a69c9081ba46484cffa9fab2a5235e8d18ca7a27/yarl-1.20.0-cp313-cp313-musllinux_1_2_aarch64.whl", hash = "sha256:4a34c52ed158f89876cba9c600b2c964dfc1ca52ba7b3ab6deb722d1d8be6df2", size = 362207 },
    { url = "https://files.pythonhosted.org/packages/14/7c/63f5922437b873795d9422cbe7eb2509d4b540c37ae5548a4bb68fd2c546/yarl-1.20.0-cp313-cp313-musllinux_1_2_armv7l.whl", hash = "sha256:04d8cfb12714158abf2618f792c77bc5c3d8c5f37353e79509608be4f18705c9", size = 361277 },
    { url = "https://files.pythonhosted.org/packages/81/83/450938cccf732466953406570bdb42c62b5ffb0ac7ac75a1f267773ab5c8/yarl-1.20.0-cp313-cp313-musllinux_1_2_i686.whl", hash = "sha256:7dc63ad0d541c38b6ae2255aaa794434293964677d5c1ec5d0116b0e308031f5", size = 364990 },
    { url = "https://files.pythonhosted.org/packages/b4/de/af47d3a47e4a833693b9ec8e87debb20f09d9fdc9139b207b09a3e6cbd5a/yarl-1.20.0-cp313-cp313-musllinux_1_2_ppc64le.whl", hash = "sha256:f9d02b591a64e4e6ca18c5e3d925f11b559c763b950184a64cf47d74d7e41877", size = 374684 },
    { url = "https://files.pythonhosted.org/packages/62/0b/078bcc2d539f1faffdc7d32cb29a2d7caa65f1a6f7e40795d8485db21851/yarl-1.20.0-cp313-cp313-musllinux_1_2_s390x.whl", hash = "sha256:95fc9876f917cac7f757df80a5dda9de59d423568460fe75d128c813b9af558e", size = 382599 },
    { url = "https://files.pythonhosted.org/packages/74/a9/4fdb1a7899f1fb47fd1371e7ba9e94bff73439ce87099d5dd26d285fffe0/yarl-1.20.0-cp313-cp313-musllinux_1_2_x86_64.whl", hash = "sha256:bb769ae5760cd1c6a712135ee7915f9d43f11d9ef769cb3f75a23e398a92d384", size = 378573 },
    { url = "https://files.pythonhosted.org/packages/fd/be/29f5156b7a319e4d2e5b51ce622b4dfb3aa8d8204cd2a8a339340fbfad40/yarl-1.20.0-cp313-cp313-win32.whl", hash = "sha256:70e0c580a0292c7414a1cead1e076c9786f685c1fc4757573d2967689b370e62", size = 86051 },
    { url = "https://files.pythonhosted.org/packages/52/56/05fa52c32c301da77ec0b5f63d2d9605946fe29defacb2a7ebd473c23b81/yarl-1.20.0-cp313-cp313-win_amd64.whl", hash = "sha256:4c43030e4b0af775a85be1fa0433119b1565673266a70bf87ef68a9d5ba3174c", size = 92742 },
    { url = "https://files.pythonhosted.org/packages/d4/2f/422546794196519152fc2e2f475f0e1d4d094a11995c81a465faf5673ffd/yarl-1.20.0-cp313-cp313t-macosx_10_13_universal2.whl", hash = "sha256:b6c4c3d0d6a0ae9b281e492b1465c72de433b782e6b5001c8e7249e085b69051", size = 163575 },
    { url = "https://files.pythonhosted.org/packages/90/fc/67c64ddab6c0b4a169d03c637fb2d2a212b536e1989dec8e7e2c92211b7f/yarl-1.20.0-cp313-cp313t-macosx_10_13_x86_64.whl", hash = "sha256:8681700f4e4df891eafa4f69a439a6e7d480d64e52bf460918f58e443bd3da7d", size = 106121 },
    { url = "https://files.pythonhosted.org/packages/6d/00/29366b9eba7b6f6baed7d749f12add209b987c4cfbfa418404dbadc0f97c/yarl-1.20.0-cp313-cp313t-macosx_11_0_arm64.whl", hash = "sha256:84aeb556cb06c00652dbf87c17838eb6d92cfd317799a8092cee0e570ee11229", size = 103815 },
    { url = "https://files.pythonhosted.org/packages/28/f4/a2a4c967c8323c03689383dff73396281ced3b35d0ed140580825c826af7/yarl-1.20.0-cp313-cp313t-manylinux_2_17_aarch64.manylinux2014_aarch64.whl", hash = "sha256:f166eafa78810ddb383e930d62e623d288fb04ec566d1b4790099ae0f31485f1", size = 408231 },
    { url = "https://files.pythonhosted.org/packages/0f/a1/66f7ffc0915877d726b70cc7a896ac30b6ac5d1d2760613603b022173635/yarl-1.20.0-cp313-cp313t-manylinux_2_17_armv7l.manylinux2014_armv7l.manylinux_2_31_armv7l.whl", hash = "sha256:5d3d6d14754aefc7a458261027a562f024d4f6b8a798adb472277f675857b1eb", size = 390221 },
    { url = "https://files.pythonhosted.org/packages/41/15/cc248f0504610283271615e85bf38bc014224122498c2016d13a3a1b8426/yarl-1.20.0-cp313-cp313t-manylinux_2_17_ppc64le.manylinux2014_ppc64le.whl", hash = "sha256:2a8f64df8ed5d04c51260dbae3cc82e5649834eebea9eadfd829837b8093eb00", size = 411400 },
    { url = "https://files.pythonhosted.org/packages/5c/af/f0823d7e092bfb97d24fce6c7269d67fcd1aefade97d0a8189c4452e4d5e/yarl-1.20.0-cp313-cp313t-manylinux_2_17_s390x.manylinux2014_s390x.whl", hash = "sha256:4d9949eaf05b4d30e93e4034a7790634bbb41b8be2d07edd26754f2e38e491de", size = 411714 },
    { url = "https://files.pythonhosted.org/packages/83/70/be418329eae64b9f1b20ecdaac75d53aef098797d4c2299d82ae6f8e4663/yarl-1.20.0-cp313-cp313t-manylinux_2_17_x86_64.manylinux2014_x86_64.whl", hash = "sha256:9c366b254082d21cc4f08f522ac201d0d83a8b8447ab562732931d31d80eb2a5", size = 404279 },
    { url = "https://files.pythonhosted.org/packages/19/f5/52e02f0075f65b4914eb890eea1ba97e6fd91dd821cc33a623aa707b2f67/yarl-1.20.0-cp313-cp313t-manylinux_2_5_i686.manylinux1_i686.manylinux_2_17_i686.manylinux2014_i686.whl", hash = "sha256:91bc450c80a2e9685b10e34e41aef3d44ddf99b3a498717938926d05ca493f6a", size = 384044 },
    { url = "https://files.pythonhosted.org/packages/6a/36/b0fa25226b03d3f769c68d46170b3e92b00ab3853d73127273ba22474697/yarl-1.20.0-cp313-cp313t-musllinux_1_2_aarch64.whl", hash = "sha256:9c2aa4387de4bc3a5fe158080757748d16567119bef215bec643716b4fbf53f9", size = 416236 },
    { url = "https://files.pythonhosted.org/packages/cb/3a/54c828dd35f6831dfdd5a79e6c6b4302ae2c5feca24232a83cb75132b205/yarl-1.20.0-cp313-cp313t-musllinux_1_2_armv7l.whl", hash = "sha256:d2cbca6760a541189cf87ee54ff891e1d9ea6406079c66341008f7ef6ab61145", size = 402034 },
    { url = "https://files.pythonhosted.org/packages/10/97/c7bf5fba488f7e049f9ad69c1b8fdfe3daa2e8916b3d321aa049e361a55a/yarl-1.20.0-cp313-cp313t-musllinux_1_2_i686.whl", hash = "sha256:798a5074e656f06b9fad1a162be5a32da45237ce19d07884d0b67a0aa9d5fdda", size = 407943 },
    { url = "https://files.pythonhosted.org/packages/fd/a4/022d2555c1e8fcff08ad7f0f43e4df3aba34f135bff04dd35d5526ce54ab/yarl-1.20.0-cp313-cp313t-musllinux_1_2_ppc64le.whl", hash = "sha256:f106e75c454288472dbe615accef8248c686958c2e7dd3b8d8ee2669770d020f", size = 423058 },
    { url = "https://files.pythonhosted.org/packages/4c/f6/0873a05563e5df29ccf35345a6ae0ac9e66588b41fdb7043a65848f03139/yarl-1.20.0-cp313-cp313t-musllinux_1_2_s390x.whl", hash = "sha256:3b60a86551669c23dc5445010534d2c5d8a4e012163218fc9114e857c0586fdd", size = 423792 },
    { url = "https://files.pythonhosted.org/packages/9e/35/43fbbd082708fa42e923f314c24f8277a28483d219e049552e5007a9aaca/yarl-1.20.0-cp313-cp313t-musllinux_1_2_x86_64.whl", hash = "sha256:3e429857e341d5e8e15806118e0294f8073ba9c4580637e59ab7b238afca836f", size = 422242 },
    { url = "https://files.pythonhosted.org/packages/ed/f7/f0f2500cf0c469beb2050b522c7815c575811627e6d3eb9ec7550ddd0bfe/yarl-1.20.0-cp313-cp313t-win32.whl", hash = "sha256:65a4053580fe88a63e8e4056b427224cd01edfb5f951498bfefca4052f0ce0ac", size = 93816 },
    { url = "https://files.pythonhosted.org/packages/3f/93/f73b61353b2a699d489e782c3f5998b59f974ec3156a2050a52dfd7e8946/yarl-1.20.0-cp313-cp313t-win_amd64.whl", hash = "sha256:53b2da3a6ca0a541c1ae799c349788d480e5144cac47dba0266c7cb6c76151fe", size = 101093 },
    { url = "https://files.pythonhosted.org/packages/ea/1f/70c57b3d7278e94ed22d85e09685d3f0a38ebdd8c5c73b65ba4c0d0fe002/yarl-1.20.0-py3-none-any.whl", hash = "sha256:5d0fe6af927a47a230f31e6004621fd0959eaa915fc62acfafa67ff7229a3124", size = 46124 },
]

[[package]]
name = "zipp"
version = "3.21.0"
source = { registry = "https://pypi.org/simple" }
sdist = { url = "https://files.pythonhosted.org/packages/3f/50/bad581df71744867e9468ebd0bcd6505de3b275e06f202c2cb016e3ff56f/zipp-3.21.0.tar.gz", hash = "sha256:2c9958f6430a2040341a52eb608ed6dd93ef4392e02ffe219417c1b28b5dd1f4", size = 24545 }
wheels = [
    { url = "https://files.pythonhosted.org/packages/b7/1a/7e4798e9339adc931158c9d69ecc34f5e6791489d469f5e50ec15e35f458/zipp-3.21.0-py3-none-any.whl", hash = "sha256:ac1bbe05fd2991f160ebce24ffbac5f6d11d83dc90891255885223d42b3cd931", size = 9630 },
]<|MERGE_RESOLUTION|>--- conflicted
+++ resolved
@@ -459,14 +459,11 @@
     { name = "pytest-cov" },
     { name = "ruff" },
 ]
-<<<<<<< HEAD
-=======
 test = [
     { name = "pytest" },
     { name = "pytest-asyncio" },
     { name = "pytest-cov" },
 ]
->>>>>>> 6c89a2bb
 
 [package.metadata]
 requires-dist = [
@@ -480,14 +477,6 @@
     { name = "mypy", marker = "extra == 'dev'", specifier = ">=1.6.0" },
     { name = "pre-commit", marker = "extra == 'dev'", specifier = ">=3.4.0" },
     { name = "pydeephaven", specifier = ">=0.38.0" },
-<<<<<<< HEAD
-    { name = "pytest", marker = "extra == 'dev'", specifier = ">=7.4.0" },
-    { name = "pytest-asyncio", marker = "extra == 'dev'", specifier = ">=0.21.1" },
-    { name = "pytest-cov", marker = "extra == 'dev'", specifier = ">=4.1.0" },
-    { name = "ruff", marker = "extra == 'dev'", specifier = ">=0.1.0" },
-]
-provides-extras = ["dev"]
-=======
     { name = "pytest", marker = "extra == 'dev'", specifier = ">=8.0.0" },
     { name = "pytest", marker = "extra == 'test'", specifier = ">=8.0.0" },
     { name = "pytest-asyncio", marker = "extra == 'dev'", specifier = ">=0.23.0" },
@@ -497,7 +486,6 @@
     { name = "ruff", marker = "extra == 'dev'", specifier = ">=0.1.0" },
 ]
 provides-extras = ["test", "dev"]
->>>>>>> 6c89a2bb
 
 [[package]]
 name = "deephaven-plugin"
@@ -1979,26 +1967,16 @@
 
 [[package]]
 name = "virtualenv"
-<<<<<<< HEAD
 version = "20.31.0"
-=======
-version = "20.30.0"
->>>>>>> 6c89a2bb
 source = { registry = "https://pypi.org/simple" }
 dependencies = [
     { name = "distlib" },
     { name = "filelock" },
     { name = "platformdirs" },
 ]
-<<<<<<< HEAD
 sdist = { url = "https://files.pythonhosted.org/packages/d7/00/ec8056eb4a9ecc0fdbd3c13bc6a0ac9cc721a58267154c53daeac87dbafb/virtualenv-20.31.0.tar.gz", hash = "sha256:82195319e2e9394cf17ee1646780e90d8370be35065af4f98e060c9e88d2e5ba", size = 6129348 }
 wheels = [
     { url = "https://files.pythonhosted.org/packages/e1/d0/1dd2f8fd94406c5a6e93ac62a63f7682cf39f1a43968e20bab9e87a2dd28/virtualenv-20.31.0-py3-none-any.whl", hash = "sha256:931d8d4c1a35e4737aa9a06bc495221c7600196e9da52dae78c318904e2d2284", size = 6111338 },
-=======
-sdist = { url = "https://files.pythonhosted.org/packages/38/e0/633e369b91bbc664df47dcb5454b6c7cf441e8f5b9d0c250ce9f0546401e/virtualenv-20.30.0.tar.gz", hash = "sha256:800863162bcaa5450a6e4d721049730e7f2dae07720e0902b0e4040bd6f9ada8", size = 4346945 }
-wheels = [
-    { url = "https://files.pythonhosted.org/packages/4c/ed/3cfeb48175f0671ec430ede81f628f9fb2b1084c9064ca67ebe8c0ed6a05/virtualenv-20.30.0-py3-none-any.whl", hash = "sha256:e34302959180fca3af42d1800df014b35019490b119eba981af27f2fa486e5d6", size = 4329461 },
->>>>>>> 6c89a2bb
 ]
 
 [[package]]
