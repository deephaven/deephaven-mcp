"""
deephaven_mcp.community package

This module serves as the entrypoint for the Deephaven MCP Community server package. It provides access to the MCP server instance (`mcp_server`) and the `run_server` entrypoint for starting the server.

All MCP tool definitions are implemented in the internal module `_mcp.py`.

Exports:
    - mcp_server: The FastMCP server instance with all registered tools.
    - run_server: Function to start the MCP server with the specified transport.

Usage:
    from deephaven_mcp.community import mcp_server, run_server
    run_server("stdio")

See the project README for configuration details, available tools, and usage examples.
"""

import logging
import asyncio
import sys
import os
from deephaven_mcp import config
from ._mcp import mcp_server

__all__ = ["mcp_server", "run_server"]

_CONFIG_MANAGER = config.DEFAULT_CONFIG_MANAGER
"""
_CONFIG_MANAGER is a private, module-level reference to the default configuration manager.

This allows for easier patching and testability in unit tests or other scenarios where the
configuration manager needs to be swapped or mocked. Production code should not modify this value.
"""


def run_server(transport: str = "stdio") -> None:
    """
    Start the MCP server with the specified transport.

    Args:
        transport (str, optional): The transport type ('stdio' or 'sse'). Defaults to 'stdio'.
    """
    # Set stream based on transport
    # stdio MCP servers log to stderr so that they don't pollute the communication channel
    stream = sys.stderr if transport == "stdio" else sys.stdout
    
    # Configure logging with the PYTHONLOGLEVEL environment variable
    logging.basicConfig(
        level=os.getenv('PYTHONLOGLEVEL', 'INFO'),
        format="[%(asctime)s] %(levelname)s: %(message)s",
        stream=stream,
        force=True  # Ensure we override any existing logging configuration
    )

    logging.info(f"Starting MCP server '{mcp_server.name}' with transport={transport}")

<<<<<<< HEAD
    # Make sure config can be loaded before starting
    asyncio.run(config.get_config())
=======
    async def run():
        # Make sure config can be loaded before starting
        await _CONFIG_MANAGER.get_config()
>>>>>>> 6c89a2bb

    try:
        mcp_server.run(transport=transport)
    finally:
        logging.info(f"MCP server '{mcp_server.name}' stopped.")

def main():
    """
    Command-line entry point for the Deephaven MCP Community server.

    Parses CLI arguments using argparse and starts the MCP server with the specified transport.

    Arguments:
        -t, --transport: Transport type for the MCP server ('stdio' or 'sse'). Default: 'stdio'.
    """
    import argparse
    parser = argparse.ArgumentParser(description="Start the Deephaven MCP Community server.")
    parser.add_argument(
        "-t", "--transport", choices=["stdio", "sse"], default="stdio",
        help="Transport type for the MCP server (stdio or sse). Default: stdio"
    )
    args = parser.parse_args()
    run_server(args.transport)

if __name__ == "__main__":
    main()<|MERGE_RESOLUTION|>--- conflicted
+++ resolved
@@ -55,19 +55,15 @@
 
     logging.info(f"Starting MCP server '{mcp_server.name}' with transport={transport}")
 
-<<<<<<< HEAD
-    # Make sure config can be loaded before starting
-    asyncio.run(config.get_config())
-=======
     async def run():
         # Make sure config can be loaded before starting
-        await _CONFIG_MANAGER.get_config()
->>>>>>> 6c89a2bb
+        asyncio.run(_CONFIG_MANAGER.get_config())
 
     try:
         mcp_server.run(transport=transport)
     finally:
         logging.info(f"MCP server '{mcp_server.name}' stopped.")
+
 
 def main():
     """
